[build-system]
requires = ["setuptools>=61.0", "wheel"]
build-backend = "setuptools.build_meta"

[project]
name = "eopf-geozarr"
version = "0.1.0"
description = "GeoZarr compliant data model for EOPF datasets"
readme = "README.md"
license = { text = "Apache-2.0" }
authors = [{ name = "Development Seed", email = "info@developmentseed.org" }]
maintainers = [
    { name = "Development Seed", email = "info@developmentseed.org" },
]
keywords = ["zarr", "eopf", "sentinel", "geospatial", "geozarr"]
classifiers = [
    "Development Status :: 3 - Alpha",
    "Intended Audience :: Science/Research",
    "License :: OSI Approved :: Apache Software License",
    "Operating System :: OS Independent",
    "Programming Language :: Python :: 3",
    "Programming Language :: Python :: 3.10",
    "Programming Language :: Python :: 3.11",
    "Programming Language :: Python :: 3.12",
    "Topic :: Scientific/Engineering :: GIS",
    "Topic :: Scientific/Engineering :: Atmospheric Science",
]
requires-python = ">=3.11"
dependencies = [
<<<<<<< HEAD
    "pydantic-zarr>=0.8.0",
    "zarr>=3.0.10",
=======
    "pydantic-zarr",
    # "pydantic-zarr@git+https://github.com/zarr-developers/pydantic-zarr",
    "zarr>=3.1.1",
    # "zarr@git+https://github.com/zarr-developers/zarr-python",
>>>>>>> b376cb1c
    "xarray>=2025.7.1",
    "dask[array,distributed]>=2025.5.1",
    "numpy>=2.3.1",
    "rioxarray>=0.13.0",
    "cf-xarray>=0.8.0",
    "typing-extensions>=4.0.0",
    "aiohttp>=3.8.1",
    "s3fs>=2024.6.0",
    "boto3>=1.34.0",
    "pyproj>=3.7.0",
]

[dependency-groups]
dev = [
    "pytest>=7.0.0",
    "pytest-cov>=4.0.0",
    "black>=23.0.0",
    "isort>=5.12.0",
    "flake8>=6.0.0",
    "flake8-docstrings>=1.7.0",
    "mypy>=1.0.0",
    "pre-commit>=3.0.0",
    "bandit[toml]>=1.7.0",
    "safety>=2.0.0",
]
test = [
    "pytest>=7.0.0",
    "pytest-cov>=4.0.0",
    "pytest-mock>=3.10.0",
    "pytest-xdist>=3.0.0",
]
docs = [
    "sphinx>=6.0.0",
    "sphinx-rtd-theme>=1.2.0",
    # "myst-parser>=1.0.0",
    "sphinx-autodoc-typehints>=1.20.0",
]

[project.urls]
Homepage = "https://github.com/developmentseed/eopf-geozarr"
Repository = "https://github.com/developmentseed/eopf-geozarr"
Issues = "https://github.com/developmentseed/eopf-geozarr/issues"
Documentation = "https://github.com/developmentseed/eopf-geozarr/tree/main/docs"

[project.scripts]
eopf-geozarr = "eopf_geozarr.cli:main"

[tool.setuptools.packages.find]
where = ["."]
include = ["eopf_geozarr*"]

[tool.setuptools.package-data]
"*" = ["*.md", "*.txt", "*.yml", "*.yaml"]

[tool.black]
line-length = 100
target-version = ['py310', 'py311', 'py312']
include = '\.pyi?$'
extend-exclude = '''
/(
  # directories
  \.eggs
  | \.git
  | \.hg
  | \.mypy_cache
  | \.tox
  | \.venv
  | build
  | dist
)/
'''

[tool.isort]
profile = "black"
line_length = 100
multi_line_output = 3
include_trailing_comma = true
force_grid_wrap = 0
use_parentheses = true
ensure_newline_before_comments = true

[tool.mypy]
python_version = "3.10"
warn_return_any = true
warn_unused_configs = true
disallow_untyped_defs = true
disallow_incomplete_defs = true
check_untyped_defs = true
disallow_untyped_decorators = true
no_implicit_optional = true
warn_redundant_casts = true
warn_unused_ignores = true
warn_no_return = true
warn_unreachable = true
strict_equality = true

[[tool.mypy.overrides]]
module = ["zarr.*", "xarray.*", "rioxarray.*", "cf_xarray.*", "dask.*"]
ignore_missing_imports = true

[tool.pytest.ini_options]
minversion = "7.0"
addopts = "-ra -q --strict-markers --strict-config"
testpaths = ["tests"]
markers = [
    "slow: marks tests as slow (deselect with '-m \"not slow\"')",
    "integration: marks tests as integration tests",
    "network: marks tests that require network access",
]

[tool.coverage.run]
source = ["."]
omit = ["*/tests/*", "*/test_*", "setup.py"]

[tool.coverage.report]
exclude_lines = [
    "pragma: no cover",
    "def __repr__",
    "if self.debug:",
    "if settings.DEBUG",
    "raise AssertionError",
    "raise NotImplementedError",
    "if 0:",
    "if __name__ == .__main__.:",
    "class .*\\bProtocol\\):",
    "@(abc\\.)?abstractmethod",
]

[tool.bandit]
exclude_dirs = ["tests", "docs"]
skips = ["B101", "B601"]

[tool.uv]
default-groups = ["dev", "test"]<|MERGE_RESOLUTION|>--- conflicted
+++ resolved
@@ -27,15 +27,8 @@
 ]
 requires-python = ">=3.11"
 dependencies = [
-<<<<<<< HEAD
     "pydantic-zarr>=0.8.0",
-    "zarr>=3.0.10",
-=======
-    "pydantic-zarr",
-    # "pydantic-zarr@git+https://github.com/zarr-developers/pydantic-zarr",
     "zarr>=3.1.1",
-    # "zarr@git+https://github.com/zarr-developers/zarr-python",
->>>>>>> b376cb1c
     "xarray>=2025.7.1",
     "dask[array,distributed]>=2025.5.1",
     "numpy>=2.3.1",
