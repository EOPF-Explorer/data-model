--- conflicted
+++ resolved
@@ -28,12 +28,8 @@
 requires-python = ">=3.11"
 dependencies = [
     "pydantic-zarr>=0.8.0",
-<<<<<<< HEAD
     "pydantic>=2.11",
-    "zarr>=3.1.0",
-=======
     "zarr>=3.1.1",
->>>>>>> a817ad68
     "xarray>=2025.7.1",
     "dask[array,distributed]>=2025.5.1",
     "numpy>=2.3.1",
