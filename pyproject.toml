--- conflicted
+++ resolved
@@ -27,15 +27,10 @@
 ]
 requires-python = ">=3.11"
 dependencies = [
-<<<<<<< HEAD
     "pydantic-zarr",
     # "pydantic-zarr@git+https://github.com/zarr-developers/pydantic-zarr",
     "zarr>=3.1.1",
     # "zarr@git+https://github.com/zarr-developers/zarr-python",
-=======
-    "zarr>=3.1.1",
-    "pydantic-zarr>=0.8.1",
->>>>>>> 698dc8a3
     "xarray>=2025.7.1",
     "dask[array,distributed]>=2025.5.1",
     "numpy>=2.3.1",
@@ -73,10 +68,6 @@
     # "myst-parser>=1.0.0",
     "sphinx-autodoc-typehints>=1.20.0",
 ]
-<<<<<<< HEAD
-all = ["eopf-geozarr[dev,docs]"]
-=======
->>>>>>> 698dc8a3
 
 [project.urls]
 Homepage = "https://github.com/developmentseed/eopf-geozarr"
