--- conflicted
+++ resolved
@@ -19,55 +19,7 @@
 CFStandardName = Annotated[str, AfterValidator(check_standard_name)]
 
 
-<<<<<<< HEAD
-class MyGroupSpec(GroupSpec[TAttr, TItem]):
-    """
-    A custom GroupSpec
-
-    We override the from_flat method to ensure that we can pass by_alias=True
-    when creating a GroupSpec from a flat hierarchy.
-    """
-
-    @classmethod
-    def from_flat(
-        cls, data: dict[str, AnyArraySpec | AnyGroupSpec], *, by_alias: bool = False
-    ) -> Self:
-        """
-        Create a `GroupSpec` from a flat hierarchy representation. The flattened hierarchy is a
-        `dict` with the following constraints: keys must be valid paths; values must
-        be `ArraySpec` or `GroupSpec` instances.
-
-        Parameters
-        ----------
-        data : Dict[str, ArraySpec | GroupSpec]
-            A flattened representation of a Zarr hierarchy.
-
-        Returns
-        -------
-        GroupSpec
-            A `GroupSpec` representation of the hierarchy.
-
-        Examples
-        --------
-        >>> from pydantic_zarr.v2 import GroupSpec, ArraySpec
-        >>> import numpy as np
-        >>> flat = {'': GroupSpec(attributes={'foo': 10}, members=None)}
-        >>> GroupSpec.from_flat(flat)
-        GroupSpec(zarr_format=2, attributes={'foo': 10}, members={})
-        >>> flat = {
-            '': GroupSpec(attributes={'foo': 10}, members=None),
-            '/a': ArraySpec.from_array(np.arange(10))}
-        >>> GroupSpec.from_flat(flat)
-        GroupSpec(zarr_format=2, attributes={'foo': 10}, members={'a': ArraySpec(zarr_format=2, attributes={}, shape=(10,), chunks=(10,), dtype='<i8', fill_value=0, order='C', filters=None, dimension_separator='/', compressor=None)})
-        """
-        from_flated = from_flat_group(data)
-        return cls(**from_flated.model_dump(by_alias=by_alias))
-
-
-class CoordArrayAttrs(BaseModel, populate_by_name=True):
-=======
 class CoordArrayAttrs(BaseModel):
->>>>>>> bca5f5b6
     """
     Attributes for a GeoZarr coordinate array.
 
@@ -84,7 +36,8 @@
         The name of the grid mapping, which is a string that describes the type of grid mapping
         used for the variable.
     """
-    # model_config is necessary to ensure that this model dictifies with the key 
+
+    # model_config is necessary to ensure that this model dictifies with the key
     # `"_ARRAY_DIMENSIONS"` instead of "array_dimensions"
     model_config = ConfigDict(populate_by_name=True, serialize_by_alias=True)
 
@@ -131,12 +84,8 @@
     grid_mapping: object
     grid_mapping_name: str
 
-<<<<<<< HEAD
-    model_config = ConfigDict(validate_by_name=True, serialze_by_alias=True)
+    model_config = ConfigDict(populate_by_name=True, serialize_by_alias=True)
 
-=======
-    model_config = ConfigDict(populate_by_name=True, serialize_by_alias=True)
->>>>>>> bca5f5b6
 
 class DataArray(ArraySpec[DataArrayAttrs]):
     """
