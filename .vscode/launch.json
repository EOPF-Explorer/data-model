--- conflicted
+++ resolved
@@ -121,37 +121,6 @@
                 "--max-retries", "2",
                 "--dask-cluster",
                 "--enable-sharding",
-<<<<<<< HEAD
-                "--verbose"
-            ],
-            "cwd": "${workspaceFolder}",
-            "justMyCode": false,
-            "console": "integratedTerminal",
-            "env": {
-                "PYTHONPATH": "${workspaceFolder}/.venv/bin",
-                "AWS_PROFILE": "eopf-explorer",
-                "AWS_DEFAULT_REGION": "de",
-                "AWS_ENDPOINT_URL": "https://s3.de.io.cloud.ovh.net/"
-            },
-
-        },
-        {
-            // eopf_geozarr convert https://objectstore.eodc.eu:2222/e05ab01a9d56408d82ac32d69a5aae2a:sample-data/tutorial_data/cpm_v253/S2B_MSIL1C_20250113T103309_N0511_R108_T32TLQ_20250113T122458.zarr /tmp/tmp7mmjkjk3/s2b_subset_test.zarr --groups /measurements/reflectance/r10m --spatial-chunk 512 --min-dimension 128 --tile-width 256 --max-retries 2 --verbose
-            "name": "Convert to GeoZarr S2L2A Optimized (S3)",
-            "type": "debugpy",
-            "request": "launch",
-            "module": "eopf_geozarr",
-            "args": [
-                "convert-s2-optimized",
-                "https://objects.eodc.eu/e05ab01a9d56408d82ac32d69a5aae2a:202509-s02msil2a/08/products/cpm_v256/S2A_MSIL2A_20250908T100041_N0511_R122_T32TQM_20250908T115116.zarr",
-                // "s3://esa-zarr-sentinel-explorer-fra/tests-output/sentinel-2-l2a-opt/S2A_MSIL2A_20250908T100041_N0511_R122_T32TQM_20250908T115116.zarr",
-                "./tests-output/eopf_geozarr/s2l2_optimized.zarr",
-                "--spatial-chunk", "256",
-                "--compression-level", "5",
-                "--enable-sharding",
-                "--dask-cluster",
-=======
->>>>>>> 01bdda8e
                 "--verbose"
             ],
             "cwd": "${workspaceFolder}",
