--- conflicted
+++ resolved
@@ -76,11 +76,7 @@
     """
     Ensure that we can round-trip multiscale metadata through the `Multiscales` model.
     """
-<<<<<<< HEAD
     from eopf_geozarr.data_api.geozarr.multiscales.tms import Multiscales
-=======
-    from eopf_geozarr.data_api.geozarr.common import TMSMultiscales
->>>>>>> 260a99ad
 
     source_untyped = GroupSpec_V3.from_zarr(example_group)
     flat = source_untyped.to_flat()
