--- conflicted
+++ resolved
@@ -46,164 +46,7 @@
     return dt
 
 
-<<<<<<< HEAD
-def test_simple_root_consolidation_success(tmp_path: Path):
-=======
-class TestS2FunctionalAPI:
-    """Test the S2 functional API."""
-
-    def test_is_sentinel2_dataset_placeholder(self) -> None:
-        """Placeholder test for is_sentinel2_dataset.
-
-        The actual is_sentinel2_dataset function uses complex pydantic validation
-        that requires a fully structured zarr group matching Sentinel1Root or
-        Sentinel2Root models. Testing this would require creating a complete
-        mock sentinel dataset, which is better done in integration tests.
-        """
-        # This test is kept as a placeholder to maintain test structure
-        assert True
-
-
-class TestCRSInitialization:
-    """Test CRS initialization functionality."""
-
-    def test_initialize_crs_from_cpm_260_metadata(self) -> None:
-        """Test CRS initialization from CPM >= 2.6.0 metadata with integer EPSG."""
-        # Create a DataTree with CPM 2.6.0+ style metadata (integer format)
-        dt = xr.DataTree()
-        dt.attrs = {
-            "other_metadata": {
-                "horizontal_CRS_code": 32632  # EPSG:32632 (WGS 84 / UTM zone 32N)
-            }
-        }
-
-        crs = initialize_crs_from_dataset(dt)
-
-        assert crs is not None
-        assert crs.to_epsg() == 32632
-
-    def test_initialize_crs_from_cpm_260_metadata_string(self) -> None:
-        """Test CRS initialization from CPM >= 2.6.0 metadata with string EPSG."""
-        # Create a DataTree with CPM 2.6.0+ style metadata (string format)
-        dt = xr.DataTree()
-        dt.attrs = {
-            "other_metadata": {
-                "horizontal_CRS_code": "EPSG:32632"  # String format
-            }
-        }
-
-        crs = initialize_crs_from_dataset(dt)
-
-        assert crs is not None
-        assert crs.to_epsg() == 32632
-
-    def test_initialize_crs_from_cpm_260_metadata_invalid_epsg(self) -> None:
-        """Test CRS initialization with invalid EPSG code in CPM 2.6.0 metadata."""
-        # Create a DataTree with invalid EPSG code
-        dt = xr.DataTree()
-        dt.attrs = {
-            "other_metadata": {
-                "horizontal_CRS_code": 999999  # Invalid EPSG code
-            }
-        }
-
-        # Should fall through to other methods or return None
-        crs = initialize_crs_from_dataset(dt)
-
-        # CRS should be None since there's no other CRS information
-        assert crs is None
-
-    def test_initialize_crs_from_rio_accessor(self) -> None:
-        """Test CRS initialization from rioxarray accessor."""
-        # Create a dataset with rioxarray CRS
-        coords = {
-            "x": (["x"], np.linspace(0, 1000, 10)),
-            "y": (["y"], np.linspace(0, 1000, 10)),
-        }
-        data_vars = {
-            "b02": (["y", "x"], np.random.rand(10, 10)),
-        }
-        ds = xr.Dataset(data_vars, coords=coords)
-        ds = ds.rio.write_crs("EPSG:32633")
-
-        # Create DataTree without CPM 2.6.0 metadata
-        dt = xr.DataTree(ds)
-
-        crs = initialize_crs_from_dataset(dt)
-
-        assert crs is not None
-        assert crs.to_epsg() == 32633
-
-    def test_initialize_crs_from_proj_epsg_attribute(self) -> None:
-        """Test CRS initialization from proj:epsg attribute."""
-        # Create a dataset with proj:epsg attribute
-        coords = {
-            "x": (["x"], np.linspace(0, 1000, 10)),
-            "y": (["y"], np.linspace(0, 1000, 10)),
-        }
-        data_vars = {
-            "b02": (["y", "x"], np.random.rand(10, 10)),
-        }
-        ds = xr.Dataset(data_vars, coords=coords)
-        ds["b02"].attrs["proj:epsg"] = 32634
-
-        # Create DataTree
-        dt = xr.DataTree(ds)
-
-        crs = initialize_crs_from_dataset(dt)
-
-        assert crs is not None
-        assert crs.to_epsg() == 32634
-
-    def test_initialize_crs_no_crs_information(self) -> None:
-        """Test CRS initialization when no CRS information is available."""
-        # Create a dataset without any CRS information
-        coords = {
-            "x": (["x"], np.linspace(0, 1000, 10)),
-            "y": (["y"], np.linspace(0, 1000, 10)),
-        }
-        data_vars = {
-            "b02": (["y", "x"], np.random.rand(10, 10)),
-        }
-        ds = xr.Dataset(data_vars, coords=coords)
-
-        # Create DataTree without any CRS metadata
-        dt = xr.DataTree(ds)
-
-        crs = initialize_crs_from_dataset(dt)
-
-        assert crs is None
-
-    def test_initialize_crs_priority_cpm_260_over_rio(self) -> None:
-        """Test that CPM 2.6.0 metadata takes priority over rio accessor."""
-        # Create a dataset with both CPM 2.6.0 metadata and rio CRS
-        coords = {
-            "x": (["x"], np.linspace(0, 1000, 10)),
-            "y": (["y"], np.linspace(0, 1000, 10)),
-        }
-        data_vars = {
-            "b02": (["y", "x"], np.random.rand(10, 10)),
-        }
-        ds = xr.Dataset(data_vars, coords=coords)
-        ds = ds.rio.write_crs("EPSG:32633")  # Different EPSG
-
-        # Create DataTree with CPM 2.6.0 metadata
-        dt = xr.DataTree(ds)
-        dt.attrs = {
-            "other_metadata": {
-                "horizontal_CRS_code": 32632  # This should take priority
-            }
-        }
-
-        crs = initialize_crs_from_dataset(dt)
-
-        assert crs is not None
-        # CPM 2.6.0 metadata should take priority
-        assert crs.to_epsg() == 32632
-
-
 def test_simple_root_consolidation_success(tmp_path: Path) -> None:
->>>>>>> 1151dba2
     """
     Test that simple_root_consolidation produces consolidated metadata at the root, and for the
     measurements/reflectance group, but not for other groups.
@@ -245,33 +88,13 @@
 
     def test_convert_s2_optimized_convenience_function(
         self,
-<<<<<<< HEAD
         s2_group_example: Path,
         tmp_path: Path,
-    ):
+    ) -> None:
         """Test the convenience function with real S2 data."""
         # Open the S2 example as a DataTree
         dt_input = xr.open_datatree(s2_group_example, engine="zarr")
         output_path = str(tmp_path / "test_output.zarr")
-=======
-        mock_consolidation,
-        mock_multiscale,
-        mock_is_s2,
-        mock_get_zarr_group,
-        mock_init_crs,
-    ) -> None:
-        """Test the convenience function parameter passing."""
-        # Setup mocks
-        mock_multiscale.return_value = {}
-        mock_is_s2.return_value = True
-        mock_get_zarr_group.return_value = Mock()
-        mock_init_crs.return_value = None  # Return None for CRS
-
-        # Test parameter passing - Mock DataTree with groups attribute
-        dt_input = Mock()
-        dt_input.groups = ["/measurements/reflectance/r10m"]
-        output_path = "/test/path"
->>>>>>> 1151dba2
 
         # Run the conversion
         result = convert_s2_optimized(
