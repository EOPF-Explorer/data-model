--- conflicted
+++ resolved
@@ -96,13 +96,6 @@
 class TestConvenienceFunction:
     """Test the convenience function."""
 
-<<<<<<< HEAD
-    @pytest.mark.filterwarnings("ignore:.*:xarray.coding.common.SerializationWarning")
-    @pytest.mark.filterwarnings(
-        "ignore:Failed to open Zarr store with consolidated metadata:RuntimeWarning"
-    )
-=======
->>>>>>> 59cd14a7
     def test_convert_s2_optimized_convenience_function(
         self,
         s2_group_example: Path,
