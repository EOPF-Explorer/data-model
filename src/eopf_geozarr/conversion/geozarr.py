"""
GeoZarr-spec 0.4 compliant conversion tools for EOPF datasets.

This module provides functions to convert EOPF datasets to GeoZarr-spec 0.4 compliant format
while maintaining native projections and using /2 downsampling logic.

Key compliance features:
- _ARRAY_DIMENSIONS attributes on all arrays
- CF standard names for all variables
- grid_mapping attributes referencing CF grid_mapping variables
- GeoTransform attributes in grid_mapping variables
- Native CRS preservation (no TMS reprojection)
- Proper multiscales metadata structure
"""

import dataclasses
import itertools
import os
import shutil
import time
from collections.abc import Hashable, Iterable, Mapping, Sequence
<<<<<<< HEAD
from typing import Any, Dict, List, Tuple
=======
from typing import Any, Dict, Tuple
>>>>>>> cdbce044

import numpy as np
import xarray as xr
import zarr
from pyproj import CRS
from rasterio.warp import calculate_default_transform
from zarr.codecs import BloscCodec
from zarr.core.sync import sync
from zarr.storage import StoreLike
from zarr.storage._common import make_store_path

<<<<<<< HEAD
from eopf_geozarr.data_api.geozarr.types import (
    OverviewLevelJSON,
=======
from eopf_geozarr.types import (
    OverviewLevelJSON,
    StandardLatCoordAttrsJSON,
    StandardLonCoordAttrsJSON,
>>>>>>> cdbce044
    StandardXCoordAttrsJSON,
    StandardYCoordAttrsJSON,
    TileMatrixJSON,
    TileMatrixLimitJSON,
    TileMatrixSetJSON,
    XarrayEncodingJSON,
)

from . import fs_utils, utils
from .sentinel1_reprojection import reproject_sentinel1_with_gcps


def create_geozarr_dataset(
    dt_input: xr.DataTree,
    groups: Iterable[str],
    output_path: str,
    spatial_chunk: int = 4096,
    min_dimension: int = 256,
    tile_width: int = 256,
    max_retries: int = 3,
<<<<<<< HEAD
    crs_groups: list[str] | None = None,
=======
    crs_groups: Iterable[str] | None = None,
    gcp_group: str | None = None,
>>>>>>> cdbce044
) -> xr.DataTree:
    """
    Create a GeoZarr-spec 0.4 compliant dataset from EOPF data.

    Parameters
    ----------
    dt_input : xr.DataTree
        Input EOPF DataTree
    groups : list[str]
        List of group names to process as Geozarr datasets.
    output_path : str
        Output path for the Zarr store
    spatial_chunk : int, default 4096
        Spatial chunk size for encoding
    min_dimension : int, default 256
        Minimum dimension for overview levels
    tile_width : int, default 256
        Tile width for TMS compatibility
    max_retries : int, default 3
        Maximum number of retries for network operations
    crs_groups : Iterabl[str], optional
        Iterable of group names that need CRS information added on best-effort basis
    gcp_group : str, optional
        Group name where GCPs (Ground Control Points) are located.

    Returns
    -------
    xr.DataTree
        DataTree containing the GeoZarr compliant data
    """
    dt = dt_input.copy()
    compressor = BloscCodec(cname="zstd", clevel=3, shuffle="shuffle", blocksize=0)

    if _is_sentinel1(dt_input):
        if gcp_group is None:
            raise ValueError(
                "Detected Sentinel-1 GRD product but GCP group not provided"
            )

        # process sentinel-1 VV and VH polarization top-level groups
        vv_vh_group_names = [f"/{name}" for name in list(dt_input.children)]
        assert len(vv_vh_group_names) == 2, str(vv_vh_group_names)

        groups = [
            vv_vh + "/" + grp.lstrip("/")
            for vv_vh, grp in itertools.product(vv_vh_group_names, groups)
        ]
        if crs_groups is not None:
            crs_groups = [
                vv_vh + "/" + grp.lstrip("/")
                for vv_vh, grp in itertools.product(vv_vh_group_names, crs_groups)
            ]

        # pick only one gcp group (both groups from VV and VH should be equal)
        gcp_group = vv_vh_group_names[0] + "/" + gcp_group.lstrip("/")
        if gcp_group not in dt_input.groups:
            raise ValueError(f"GCP group '{gcp_group}' not found in input datatree")

    # Get the measurements datasets prepared for GeoZarr compliance
    geozarr_groups = setup_datatree_metadata_geozarr_spec_compliant(
        dt, groups, gcp_group
    )

    # Create the GeoZarr compliant store through iterative processing
    dt_geozarr = iterative_copy(
        dt,
        geozarr_groups,
        output_path,
        compressor,
        spatial_chunk,
        min_dimension,
        tile_width,
        max_retries,
        crs_groups,
        gcp_group,
    )

    # Consolidate metadata at the root level AFTER all groups are written
    print("Consolidating metadata at root level for consistent zarr access...")
    try:
        zarr_group = fs_utils.open_zarr_group(output_path, mode="r+")
        consolidate_metadata(zarr_group.store)
        print("✅ Root level metadata consolidation completed")
    except Exception as e:
        print(f"⚠️ Warning: Root level consolidation failed: {e}")

    return dt_geozarr


def setup_datatree_metadata_geozarr_spec_compliant(
<<<<<<< HEAD
    dt: xr.DataTree, groups: Iterable[str]
) -> dict[str, xr.Dataset]:
=======
    dt: xr.DataTree, groups: Iterable[str], gcp_group: str | None = None
) -> Dict[str, xr.Dataset]:
>>>>>>> cdbce044
    """
    Set up GeoZarr-spec compliant CF standard names and CRS information.

    Parameters
    ----------
    dt : xr.DataTree
        The data tree containing the datasets to process
    groups : list[str]
        List of group names to process as Geozarr datasets

    Returns
    -------
    dict[str, xr.Dataset]
        Dictionary of datasets with GeoZarr compliance applied
    """
    geozarr_groups: dict[str, xr.Dataset] = {}
    grid_mapping_var_name = "spatial_ref"

    for key in groups:
        if not dt[key].data_vars:
            continue

        print(f"Processing group for GeoZarr compliance: {key}")
        ds = dt[key].to_dataset().copy()

        if gcp_group is not None:
            ds_gcp = dt[gcp_group].to_dataset()
        else:
            ds_gcp = None

        # Apply Sentinel-1 reprojection if needed
        if _is_sentinel1(dt) and ds_gcp is not None:
            print(f"  Applying Sentinel-1 reprojection for group: {key}")
            ds = reproject_sentinel1_with_gcps(ds, ds_gcp, target_crs="EPSG:4326")
            print("  ✅ Reprojection completed, dataset now has x/y coordinates")

        # Process all variables in the group
        for var_name in ds.data_vars:
            print(f"  Processing variable / band: {var_name}")

            # Set CF standard name and _ARRAY_DIMENSIONS
            if _is_sentinel1(dt):
                ds[var_name].attrs["standard_name"] = (
                    "surface_backwards_scattering_coefficient_of_radar_wave"
                )
                ds[var_name].attrs["units"] = "1"
            else:  # Default to optical data standard name
                ds[var_name].attrs["standard_name"] = "toa_bidirectional_reflectance"

            if hasattr(ds[var_name], "dims"):
                ds[var_name].attrs["_ARRAY_DIMENSIONS"] = list(ds[var_name].dims)
            ds[var_name].attrs["grid_mapping"] = grid_mapping_var_name

            # Set CRS if available
            if "proj:epsg" in ds[var_name].attrs:
                epsg = ds[var_name].attrs["proj:epsg"]
                print(f"    Setting CRS for {var_name} to EPSG:{epsg}")
                ds = ds.rio.write_crs(f"epsg:{epsg}")

        # Add _ARRAY_DIMENSIONS to coordinate variables
        _add_coordinate_metadata(ds)

        # Set up spatial_ref variable with GeoZarr required attributes
        _setup_grid_mapping(ds, grid_mapping_var_name)

        geozarr_groups[key] = ds

    return geozarr_groups


def iterative_copy(
    dt_input: xr.DataTree,
    geozarr_groups: dict[str, xr.Dataset],
    output_path: str,
    compressor: Any,
    spatial_chunk: int = 4096,
    min_dimension: int = 256,
    tile_width: int = 256,
    max_retries: int = 3,
<<<<<<< HEAD
    crs_groups: list[str] | None = None,
=======
    crs_groups: Iterable[str] | None = None,
    gcp_group: str | None = None,
>>>>>>> cdbce044
) -> xr.DataTree:
    """
    Iteratively copy groups from original DataTree to GeoZarr DataTree.

    Parameters
    ----------
    dt_input : xarray.DataTree
        Input DataTree to copy from
    geozarr_groups : dict[str, xr.Dataset]
        Dictionary of GeoZarr groups to process
    output_path : str
        Output path for the Zarr store
    compressor : Any
        Compressor to use for encoding
    spatial_chunk : int, default 4096
        Spatial chunk size for encoding
    min_dimension : int, default 256
        Minimum dimension for overview levels
    tile_width : int, default 256
        Tile width for TMS compatibility
    max_retries : int, default 3
        Maximum number of retries for network operations
    crs_groups : Iterable[str], optional
        Iterable of group names that need CRS information added on best-effort basis
    gcp_group : str, optional
        Group name where GCPs (Ground Control Points) are located

    Returns
    -------
    xarray.DataTree
        Updated GeoZarr DataTree with copied groups and variables including multiscale children
    """
    # Create result DataTree and initialize storage
    dt_result = xr.DataTree()
    storage_options = fs_utils.get_storage_options(output_path)
    dt_result.to_zarr(
        output_path,
        mode="a",
        consolidated=True,
        compute=True,
        storage_options=storage_options,
    )

    written_groups: set[str] = set()
    reference_crs = None

    # Process all groups in the tree using iterative approach
    for relative_path, node in dt_input.subtree_with_keys:
        if relative_path == ".":
            continue
        if relative_path.endswith("_VH") or relative_path.endswith("_VV"):
            # skip sentinel-1 top-level polarization groups
            continue

        current_group_path = "/" + relative_path
        print(f"Processing group '{current_group_path}' in iterative copy")

        if current_group_path in geozarr_groups:
            print(f"Processing '{current_group_path}' as GeoZarr group")
            write_geozarr_group(
                dt_input,
                dt_result,
                current_group_path,
                geozarr_groups[current_group_path],
                output_path,
                spatial_chunk=spatial_chunk,
                compressor=compressor,
                max_retries=max_retries,
                min_dimension=min_dimension,
                tile_width=tile_width,
                gcp_group=gcp_group,
            )
            written_groups.add(current_group_path)
            continue

        # Get dataset from the node
        ds = node.to_dataset().drop_encoding()

        # Add CRS information if needed
        if crs_groups and current_group_path in crs_groups:
            print(f"Adding CRS information for group '{current_group_path}'")
            if reference_crs is None:
                reference_crs = _find_reference_crs(geozarr_groups)
            ds = prepare_dataset_with_crs_info(ds, reference_crs=reference_crs)

        # Process groups with data variables
        if node.data_vars:
            print(
                f"Writing group '{current_group_path}' with data variables to GeoZarr DataTree"
            )

            # Set up encoding
            encoding = _create_encoding(ds, compressor, spatial_chunk)

            # Write the dataset
            group_param = current_group_path.lstrip("/") if current_group_path else None
            ds.to_zarr(
                output_path,
                group=group_param,
                mode="w",
                consolidated=False,
                zarr_format=3,
                encoding=encoding,
                storage_options=storage_options,
            )

            dt_result[relative_path] = xr.DataTree(ds)

        written_groups.add(current_group_path)

    return dt_result if isinstance(dt_result, xr.DataTree) else xr.DataTree(dt_result)


def prepare_dataset_with_crs_info(
    ds: xr.Dataset, reference_crs: str | None = None
) -> xr.Dataset:
    """
    Prepare a dataset with CRS information without writing it to disk.

    Parameters
    ----------
    ds : xr.Dataset
        Dataset to prepare with CRS information
    reference_crs : str, optional
        Reference CRS to use (e.g., "epsg:4326")

    Returns
    -------
    xr.Dataset
        Dataset with CRS information added
    """
    ds = ds.copy()

    # Set up coordinate variables with proper attributes
    _add_coordinate_metadata(ds)

    # Add CRS information if we have spatial coordinates and a reference CRS
    if "x" in ds.coords and "y" in ds.coords and reference_crs:
        print(f"  Adding CRS information: {reference_crs}")
        ds = ds.rio.write_crs(reference_crs)
        ds.attrs["grid_mapping"] = "spatial_ref"

        # Ensure spatial_ref variable has proper attributes
        if "spatial_ref" in ds:
            _add_geotransform(ds, "spatial_ref")

    # Set up data variables with proper attributes
    for var_name in ds.data_vars:
        if "_ARRAY_DIMENSIONS" not in ds[var_name].attrs and hasattr(
            ds[var_name], "dims"
        ):
            ds[var_name].attrs["_ARRAY_DIMENSIONS"] = list(ds[var_name].dims)

        # Add grid_mapping reference if spatial coordinates are present
        if "x" in ds[var_name].coords and "y" in ds[var_name].coords and reference_crs:
            ds[var_name].attrs["grid_mapping"] = "spatial_ref"
            ds[var_name].attrs["proj:epsg"] = reference_crs.split(":")[-1]
            if "spatial_ref" in ds and "GeoTransform" in ds["spatial_ref"].attrs:
                ds[var_name].attrs["proj:transform"] = ds["spatial_ref"].attrs[
                    "GeoTransform"
                ]

    return ds


def write_geozarr_group(
    dt_input: xr.DataTree,
    dt_result: xr.DataTree,
    group_name: str,
    ds: xr.Dataset,
    output_path: str,
    spatial_chunk: int = 4096,
    compressor: Any = None,
    max_retries: int = 3,
    min_dimension: int = 256,
    tile_width: int = 256,
    gcp_group: str | None = None,
) -> xr.DataTree:
    """
    Write a group to a GeoZarr dataset with multiscales support.

    Parameters
    ----------
    dt_input : xr.DataTree
        The original DataTree
    dt_result : xr.DataTree
        Result DataTree to update
    group_name : str
        Name of the group to write
    ds : xarray.Dataset
        Dataset to write
    output_path : str
        Output path for the GeoZarr dataset
    spatial_chunk : int, default 4096
        Spatial chunk size
    compressor : Any, optional
        Compressor to use for encoding
    max_retries : int, default 3
        Maximum number of retries for writing
    min_dimension : int, default 256
        Minimum dimension for overview levels
    tile_width : int, default 256
        Tile width for TMS compatibility
    gcp_group : str, optional
        Group name where GCPs (Ground Control Points) are located
        in the input DataTree (ignored if ``dt_input`` does not
        correspond to a Sentinel-1 product)

    Returns
    -------
    xarray.DataTree
        The written GeoZarr DataTree with multiscale groups as children
    """
    print(f"\n=== Processing {group_name} with GeoZarr-spec compliance ===")

    # Create a new container for the group
    dt = xr.DataTree()
    dt_result[group_name.lstrip("/")] = dt
    dt.attrs = ds.attrs.copy()

    # Create encoding for all variables
    encoding = _create_geozarr_encoding(ds, compressor, spatial_chunk)

    # Write native data in the group 0 (overview level 0)
    native_dataset_group_name = f"{group_name}/0"
    native_dataset_path = f"{output_path}/{native_dataset_group_name.lstrip('/')}"

    # Check for existing dataset
    existing_native_dataset = _load_existing_dataset(native_dataset_path)

    # Write native data band by band
    success, ds = write_dataset_band_by_band_with_validation(
        ds,
        existing_native_dataset,
        output_path,
        encoding,
        max_retries,
        native_dataset_group_name,
        False,
    )
    if not success:
        raise RuntimeError(f"Failed to write all bands for {group_name}")

    # Create GeoZarr-spec compliant multiscales
    if _is_sentinel1(dt_input):
        assert gcp_group is not None, "GCP group required for processing Sentinel-1"
        ds_gcp = dt_input[gcp_group].to_dataset()
        # For Sentinel-1, ds_gcp is set to None since data is now reprojected and doesn't need GCP handling
        ds_gcp = None
    else:
        ds_gcp = None

    try:
        print(f"Creating GeoZarr-spec compliant multiscales for {group_name}")
        create_geozarr_compliant_multiscales(
            ds=ds,
            output_path=output_path,
            group_name=group_name,
            min_dimension=min_dimension,
            tile_width=tile_width,
            spatial_chunk=spatial_chunk,
            ds_gcp=ds_gcp,
        )
    except Exception as e:
        print(
            f"Warning: Failed to create GeoZarr-spec compliant multiscales for {group_name}: {e}"
        )
        print("Continuing with next group...")

    # Consolidate metadata
    print(f"  Consolidating metadata for group {group_name}...")
    group_path = fs_utils.normalize_path(f"{output_path}/{group_name.lstrip('/')}")
    zarr_group = fs_utils.open_zarr_group(group_path, mode="r+")
    consolidate_metadata(zarr_group.store)
    print("  ✅ Metadata consolidated")

    return dt


def create_geozarr_compliant_multiscales(
    ds: xr.Dataset,
    output_path: str,
    group_name: str,
    min_dimension: int = 256,
    tile_width: int = 256,
    spatial_chunk: int = 4096,
    ds_gcp: xr.Dataset | None = None,
) -> Dict[str, Any]:
    """
    Create GeoZarr-spec compliant multiscales following the specification exactly.

    Parameters
    ----------
    ds : xarray.Dataset
        Source dataset with all variables
    output_path : str
        Output path for the Zarr store
    group_name : str
        Name of the resolution group
    min_dimension : int, default 256
        Minimum dimension for overview levels
    tile_width : int, default 256
        Tile width for TMS compatibility
    spatial_chunk : int, default 4096
        Spatial chunk size for encoding
    ds_gcp : xr.Dataset, optional
        Source dataset with Sentinel-1 ground control points
        at native resolution

    Returns
    -------
    dict
        Dictionary with overview levels information
    """
    compressor = BloscCodec(cname="zstd", clevel=3, shuffle="shuffle")

    # Get spatial information from the first data variable
    data_vars = [
        var for var in ds.data_vars if not utils.is_grid_mapping_variable(ds, var)
    ]
    if not data_vars:
        return {}

    first_var = data_vars[0]
    native_height, native_width = ds[first_var].shape[-2:]
    native_crs = ds.rio.crs

    if ds_gcp is None:
        native_bounds = ds.rio.bounds()
    else:
        if "azimuth_time" in ds.dims and "ground_range" in ds.dims:
            ds.rio.set_spatial_dims(
                x_dim="ground_range", y_dim="azimuth_time", inplace=True
            )

        try:
            if ds.rio.get_gcps() is not None:
                transform, width, height = calculate_default_transform(
                    ds.rio.crs,
                    CRS.from_epsg(4326),
                    ds.rio.width,
                    ds.rio.height,
                    gcps=ds.rio.get_gcps(),
                )
                native_bounds = (
                    transform[2],
                    transform[5] + height * transform[4],
                    transform[2] + width * transform[0],
                    transform[5],
                )
            else:
                native_bounds = ds.rio.bounds()

        except Exception as e:
            print(f"Error computing native bounds: {e}")
            # TODO: check GCP bounds vs. raster data bounds?
            # Below we compute GCP bbox and assume that it roughly corresponds
            # to the data bounds, which might be too crude / wrong approximation.
            # Alternatively we could check GCPs' line/pixel values and adjust
            # the bounds if we know approx the resolution.
            native_bounds = (
                ds_gcp["longitude"].values.min(),
                ds_gcp["latitude"].values.min(),
                ds_gcp["longitude"].values.max(),
                ds_gcp["latitude"].values.max(),
            )

    print(f"Creating GeoZarr-compliant multiscales for {group_name}")
    print(f"Native resolution: {native_width} x {native_height}")
    print(f"Native CRS: {native_crs}")

    # Calculate overview levels
    overview_levels = calculate_overview_levels(
        native_width, native_height, min_dimension, tile_width
    )

    print(f"Total overview levels: {len(overview_levels)}")
    for ol in overview_levels:
        print(
            f"Overview level {ol['level']}: {ol['width']} x {ol['height']} "
            f"(scale factor: {ol['scale_factor']})"
        )

    # Create native CRS tile matrix set
    tile_matrix_set = create_native_crs_tile_matrix_set(
        native_crs, native_bounds, overview_levels, None
    )

    # Create tile matrix limits
    tile_matrix_limits = _create_tile_matrix_limits(overview_levels, tile_width)

    # Add multiscales metadata to the group
    zarr_json_path = fs_utils.normalize_path(f"{output_path}/{group_name}/zarr.json")
    zarr_json = fs_utils.read_json_metadata(zarr_json_path)
    zarr_json_attributes = zarr_json.get("attributes", {})
    zarr_json_attributes["multiscales"] = {
        "tile_matrix_set": tile_matrix_set,
        "resampling_method": "average",
        "tile_matrix_limits": tile_matrix_limits,
    }
    fs_utils.write_json_metadata(zarr_json_path, zarr_json)

    print(f"Added multiscales metadata to {group_name}")

    # Create overview levels as children groups
    timing_data = []
    previous_level_ds = ds
    overview_datasets = {}

    for overview in overview_levels:
        level = overview["level"]

        # Skip level 0 - native resolution is already in group 0
        if level == 0:
            print("Skipping level 0 - native resolution is already in group 0")
            continue

        width = overview["width"]
        height = overview["height"]
        scale_factor = overview["scale_factor"]

        print(f"\nCreating overview level {level} (1:{scale_factor} scale)...")
        print(f"Target dimensions: {width} x {height}")
        print(
            f"  Using pyramid approach: creating level {level} from level {level - 1}"
        )

        if ds_gcp is not None:
            ds_gcp_overview = utils.compute_overview_gcps(
                ds_gcp, scale_factor, width, height
            )
        else:
            ds_gcp_overview = None

        # Create overview dataset
        overview_ds = create_overview_dataset_all_vars(
            previous_level_ds,
            level,
            width,
            height,
            native_crs,
            native_bounds,
            data_vars,
            ds_gcp_overview,
        )

        # Create encoding for this overview level
        encoding = _create_geozarr_encoding(overview_ds, compressor, spatial_chunk)

        # Write overview level
        overview_path = fs_utils.normalize_path(f"{output_path}/{group_name}/{level}")
        start_time = time.time()

        storage_options = fs_utils.get_storage_options(overview_path)
        print(f"Writing overview level {level} at {overview_path}")

        # Ensure the directory exists for local paths
        if not fs_utils.is_s3_path(overview_path):
            os.makedirs(os.path.dirname(overview_path), exist_ok=True)

        # Write the overview dataset
        overview_group = f"{group_name}/{level}"
        overview_ds.to_zarr(
            output_path,
            group=overview_group,
            mode="w",
            consolidated=True,
            zarr_format=3,
            encoding=encoding,
            align_chunks=True,
            storage_options=storage_options,
        )

        overview_datasets[level] = overview_ds
        proc_time = time.time() - start_time

        timing_data.append(
            {
                "level": level,
                "time": proc_time,
                "pixels": width * height,
                "width": width,
                "height": height,
                "scale_factor": scale_factor,
            }
        )

        print(f"Level {level}: Successfully created in {proc_time:.2f}s")

        # Consolidate metadata
        group_path = fs_utils.normalize_path(
            f"{output_path}/{overview_group.lstrip('/')}"
        )
        zarr_group = fs_utils.open_zarr_group(group_path, mode="r+")
        consolidate_metadata(zarr_group.store)
        print(f"  ✅ Metadata consolidated for overview level {level}")

        # Update previous_level_ds for the next iteration
        previous_level_ds = overview_ds

    print(
        f"\n✅ Created {len(overview_levels)} GeoZarr-compliant overview levels using pyramid approach"
    )

    return {
        "overview_datasets": overview_datasets,
        "levels": overview_levels,
        "timing": timing_data,
        "tile_matrix_set": tile_matrix_set,
        "tile_matrix_limits": tile_matrix_limits,
    }


def calculate_overview_levels(
    native_width: int,
    native_height: int,
    min_dimension: int = 256,
    tile_width: int = 256,
) -> list[OverviewLevelJSON]:
    """
    Calculate overview levels following COG /2 downsampling logic.

    Parameters
    ----------
    native_width : int
        Width of the native resolution data
    native_height : int
        Height of the native resolution data
    min_dimension : int, default 256
        Stop creating overviews when dimension is smaller than this
    tile_width : int, default 256
        Tile width for TMS compatibility calculations

    Returns
    -------
    list
        List of overview level dictionaries
    """
    overview_levels: list[OverviewLevelJSON] = []
    level = 0
    current_width = native_width
    current_height = native_height

    while min(current_width, current_height) >= min_dimension:
        # Calculate zoom level for TMS compatibility
        zoom_for_width = max(0, int(np.ceil(np.log2(current_width / tile_width))))
        zoom_for_height = max(0, int(np.ceil(np.log2(current_height / tile_width))))
        zoom = max(zoom_for_width, zoom_for_height)

        overview_levels.append(
            {
                "level": level,
                "zoom": zoom,
                "width": current_width,
                "height": current_height,
                "scale_factor": 2**level,
            }
        )

        level += 1
        current_width = native_width // (2**level)
        current_height = native_height // (2**level)

    return overview_levels


def create_native_crs_tile_matrix_set(
    native_crs: Any,
    native_bounds: tuple[float, float, float, float],
    overview_levels: Iterable[OverviewLevelJSON],
    group_prefix: str | None = "",
) -> TileMatrixSetJSON:
    """
    Create a custom Tile Matrix Set for the native CRS following GeoZarr spec.

    Parameters
    ----------
    native_crs : rasterio.crs.CRS
        Native CRS of the data
    native_bounds : tuple
        Native bounds (left, bottom, right, top)
    overview_levels : Iterable[OverViewLevelJSON]
        Iterable of overview level dictionaries
    group_prefix : str, optional
        Group prefix for the tile matrix IDs

    Returns
    -------
    dict
        Tile Matrix Set definition following OGC standard
    """
    left, bottom, right, top = native_bounds
    tile_matrices: list[TileMatrixJSON] = []

    for overview in overview_levels:
        level = overview["level"]
        width = overview["width"]
        height = overview["height"]

        # Calculate cell size
        cell_size_x = (right - left) / width
        cell_size_y = (top - bottom) / height
        cell_size = max(cell_size_x, cell_size_y)

        # Calculate scale denominator
        scale_denominator = cell_size * 3779.5275

        # Calculate matrix dimensions
        tile_width = 256
        tile_height = 256
        matrix_width = int(np.ceil(width / tile_width))
        matrix_height = int(np.ceil(height / tile_height))

        matrix_id = f"{group_prefix}/{level}" if group_prefix else str(level)

        tile_matrices.append(
            {
                "id": matrix_id,
                "scaleDenominator": scale_denominator,
                "cellSize": cell_size,
                "pointOfOrigin": [left, top],
                "tileWidth": tile_width,
                "tileHeight": tile_height,
                "matrixWidth": matrix_width,
                "matrixHeight": matrix_height,
            }
        )

    # Create the complete Tile Matrix Set
    epsg_code = native_crs.to_epsg() if native_crs else None
    crs_uri = (
        f"http://www.opengis.net/def/crs/EPSG/0/{epsg_code}"
        if epsg_code
        else (native_crs.to_wkt() if native_crs else "")
    )

    return {
        "id": f"Native_CRS_{epsg_code if epsg_code else 'Custom'}",
        "title": f"Native CRS Tile Matrix Set ({native_crs})",
        "crs": crs_uri,
        "supportedCRS": crs_uri,
        "orderedAxes": ["X", "Y"],
        "tileMatrices": tile_matrices,
    }


def create_overview_dataset_all_vars(
    ds: xr.Dataset,
    level: int,
    width: int,
    height: int,
    native_crs: Any,
    native_bounds: Tuple[float, float, float, float],
    data_vars: Sequence[Hashable],
    ds_gcp: xr.Dataset | None = None,
) -> xr.Dataset:
    """
    Create an overview dataset containing all variables for a specific level.

    Parameters
    ----------
    ds : xarray.Dataset
        Source dataset
    level : int
        Overview level number
    width : int
        Width of this overview level
    height : int
        Height of this overview level
    native_crs : rasterio.crs.CRS
        Native CRS of the data
    native_bounds : tuple
        Native bounds (left, bottom, right, top)
    data_vars : Sequence[Hashable]
        Sequence of data variable names to include
    ds_gcp : xr.Dataset, optional
        Source dataset with Sentinel-1 ground control points
        at native resolution

    Returns
    -------
    xarray.Dataset
        Overview dataset with all variables
    """
    import rasterio.transform

    # Calculate the transform for this overview level
    overview_transform = rasterio.transform.from_bounds(*native_bounds, width, height)

    # Create coordinate arrays
    left, bottom, right, top = native_bounds
    x_coords = np.linspace(left, right, width, endpoint=False)
    y_coords = np.linspace(top, bottom, height, endpoint=False)

    # Check if we're dealing with geographic coordinates (EPSG:4326)
    if native_crs and native_crs.to_epsg() == 4326:
        lon_attrs = _get_lon_coord_attrs()
        lat_attrs = _get_lat_coord_attrs()
        overview_coords = {
            "x": (["x"], x_coords, lon_attrs),
            "y": (["y"], y_coords, lat_attrs),
        }

    else:
        x_attrs = _get_x_coord_attrs()
        y_attrs = _get_y_coord_attrs()

        overview_coords = {
            "x": (["x"], x_coords, x_attrs),
            "y": (["y"], y_coords, y_attrs),
        }

    # Determine standard name based on whether this is Sentinel-1 data
    # TODO: use a better way to determine this than just checking for ds_gcp
    if ds_gcp is not None:
        standard_name = "surface_backwards_scattering_coefficient_of_radar_wave"
    else:
        standard_name = "toa_bidirectional_reflectance"

    spatial_dims = ["y", "x"]

    # Find the grid_mapping variable name
    grid_mapping_var_name = _find_grid_mapping_var_name(ds, data_vars)

    # Downsample all data variables
    overview_data_vars = {}
    for var in data_vars:
        print(f"  Downsampling {var}...")

        source_data = ds[var].values

        # Create downsampled data
        if source_data.ndim == 3:
            downsampled_data = np.zeros(
                (source_data.shape[0], height, width), dtype=source_data.dtype
            )
            for i in range(source_data.shape[0]):
                downsampled_data[i] = utils.downsample_2d_array(
                    source_data[i], height, width
                )
            dim0 = ["time"] if "time" in ds[var].dims else [ds[var].dims[0]]
            dims = dim0 + spatial_dims
        else:
            downsampled_data = utils.downsample_2d_array(source_data, height, width)
            dims = spatial_dims

        attrs = {
            "standard_name": ds[var].attrs.get("standard_name", standard_name),
            "_ARRAY_DIMENSIONS": dims,
            "grid_mapping": grid_mapping_var_name,
        }

        overview_data_vars[var] = (dims, downsampled_data, attrs)

    # Create overview dataset
    overview_ds = xr.Dataset(overview_data_vars, coords=overview_coords)

    # Set CRS using rioxarray first
    overview_ds.rio.write_crs(native_crs, inplace=True)
    overview_ds.attrs["grid_mapping"] = grid_mapping_var_name

    # Add grid_mapping variable after setting CRS
    # TODO: refactor? grid mapping attributes and variables are handled
    # below and above in different function bodies in a confusing way.
    # ds.rio.write_crs may conflict with manual metadata handling
    # (i.e., rioxarray writes grid_mapping attributes to Xarray encoding, not attrs)
    # --
    _add_grid_mapping_variable(
        overview_ds, ds, grid_mapping_var_name, overview_transform, native_crs
    )

    return overview_ds


def write_dataset_band_by_band_with_validation(
    ds: xr.Dataset,
    existing_dataset: xr.Dataset | None,
    output_path: str,
    encoding: dict[Hashable, XarrayEncodingJSON],
    max_retries: int,
    group_name: str,
    force_overwrite: bool = False,
) -> tuple[bool, xr.Dataset]:
    """
    Write dataset band by band with individual band validation.

    Parameters
    ----------
    ds : xarray.Dataset
        Dataset to write
    existing_dataset : xarray.Dataset, optional
        Existing dataset on the target Zarr store
    output_path : str
        Path to the output Zarr store
    encoding : dict
        Encoding configuration for variables
    max_retries : int
        Maximum number of retries for each band
    group_name : str
        Name of the group (for logging)
    force_overwrite : bool, default False
        Force overwrite existing bands even if they're valid

    Returns
    -------
    tuple[bool, xarray.Dataset]
        (True if all bands were written successfully, updated dataset)
    """
    print(
        f"Writing GeoZarr-spec compliant base resolution for {group_name} band by band with validation"
    )

    # Get data variables
    data_vars = [
        var for var in ds.data_vars if not utils.is_grid_mapping_variable(ds, var)
    ]

    successful_vars = []
    failed_vars = []
    skipped_vars = []

    store_exists = existing_dataset is not None and len(existing_dataset.data_vars) > 0

    # Write data variables one by one with validation
    for var in data_vars:
        # Check if this variable already exists and is valid
        if not force_overwrite and store_exists:
            if utils.validate_existing_band_data(existing_dataset, var, ds):
                ds.drop_vars(str(var))
                ds[var] = existing_dataset[var]  # type: ignore
                print(f"  ✅ Band {var} already exists and is valid, skipping")
                skipped_vars.append(var)
                successful_vars.append(var)
                continue
            var_path = os.path.join(output_path, group_name.lstrip("/"), str(var))
            if os.path.exists(var_path):
                shutil.rmtree(var_path)

        print(f"  Writing data variable {var}...")

        # Create a single-variable dataset with its coordinates
        single_var_ds = ds[[var]]

        # Create encoding for this variable only
        var_encoding = {}
        if var in encoding:
            var_encoding[var] = encoding[var]

        # Add coordinate encoding if not already present
        for coord in single_var_ds.coords:
            if coord in encoding and (
                existing_dataset is None or coord not in existing_dataset.coords
            ):
                var_encoding[coord] = encoding[coord]

        # Try to write this variable with retries
        success = False
        for attempt in range(max_retries):
            try:
                # Ensure the dataset is properly chunked to align with encoding
                if var in var_encoding and "chunks" in var_encoding[var]:
                    target_chunks = var_encoding[var]["chunks"]
                    # Create chunk dict using the actual dimensions of the variable
                    var_dims = single_var_ds[var].dims
                    chunk_dict = {}
                    for i, dim in enumerate(var_dims):
                        if i < len(target_chunks):
                            chunk_dict[dim] = target_chunks[i]
                    # Rechunk the dataset to match the target chunks
                    single_var_ds[var] = single_var_ds[var].chunk(chunk_dict)
                else:
                    single_var_ds[var] = single_var_ds[var].chunk()

                # Get storage options and write variable
                storage_options = fs_utils.get_storage_options(output_path)
                single_var_ds.to_zarr(
                    output_path,
                    group=group_name,
                    mode="a",
                    consolidated=False,
                    zarr_format=3,
                    encoding=var_encoding,
                    storage_options=storage_options,
                )

                print(f"    ✅ Successfully wrote {var}")
                successful_vars.append(var)
                success = True
                if existing_dataset is None:
                    group_path = fs_utils.normalize_path(
                        f"{output_path}/{group_name.lstrip('/')}"
                    )
                    storage_options = fs_utils.get_storage_options(output_path)
                    existing_dataset = xr.open_dataset(
                        group_path,
                        mode="r",
                        engine="zarr",
                        decode_coords="all",
                        chunks="auto",
                        storage_options=storage_options,
                    )
                break

            except Exception as e:
                # Delete the started data array to avoid conflict on next attempt
                for written_var in var_encoding.keys():
                    if os.path.exists(
                        os.path.join(output_path, group_name.lstrip("/"), written_var)
                    ):
                        shutil.rmtree(
                            os.path.join(
                                output_path, group_name.lstrip("/"), written_var
                            )
                        )
                if attempt < max_retries - 1:
                    print(
                        f"    ⚠️  Attempt {attempt + 1} failed for {var}: {e}, retrying in 2 seconds..."
                    )
                    time.sleep(2)
                else:
                    print(
                        f"    ❌ Failed to write {var} after {max_retries} attempts: {e}"
                    )
                    failed_vars.append(var)
                    break

        if not success:
            print(f"  Failed to write data variable {var}")

    # Consolidate metadata
    group_path = fs_utils.normalize_path(f"{output_path}/{group_name.lstrip('/')}")
    zarr_group = fs_utils.open_zarr_group(group_path, mode="r+")
    consolidate_metadata(zarr_group.store)

    print(f"  ✅ Metadata consolidated for {len(successful_vars)} variables")

    # Report results
    if failed_vars:
        print(
            f"❌ Failed to write {len(failed_vars)} variables for {group_name}: {failed_vars}"
        )
        print(
            f"✅ Successfully wrote {len(successful_vars) - len(skipped_vars)} new variables"
        )
        print(
            f"⏭️  Skipped {len(skipped_vars)} existing valid variables: {skipped_vars}"
        )
        return False, ds
    else:
        print(
            f"✅ Successfully processed all {len(successful_vars)} variables for {group_name}"
        )
        if skipped_vars:
            print(
                f"   - Wrote {len(successful_vars) - len(skipped_vars)} new variables"
            )
            print(f"   - Skipped {len(skipped_vars)} existing valid variables")
        return True, ds


def consolidate_metadata(
    store: StoreLike,
    path: str | None = None,
    zarr_format: zarr.core.common.ZarrFormat | None = None,
) -> zarr.Group:
    """
    Consolidate metadata of all nodes in a hierarchy.

    Parameters
    ----------
    store : StoreLike
        The store-like object whose metadata to consolidate
    path : str, optional
        Path to a group in the store to consolidate at
    zarr_format : {2, 3, None}, optional
        The zarr format of the hierarchy

    Returns
    -------
    zarr.Group
        The group with consolidated metadata
    """
    return zarr.Group(
        sync(async_consolidate_metadata(store, path=path, zarr_format=zarr_format))
    )


async def async_consolidate_metadata(
    store: StoreLike,
    path: str | None = None,
    zarr_format: zarr.core.common.ZarrFormat | None = None,
) -> zarr.core.group.AsyncGroup:
    """
    Consolidate metadata of all nodes in a hierarchy asynchronously.

    Parameters
    ----------
    store : StoreLike
        The store-like object whose metadata to consolidate
    path : str, optional
        Path to a group in the store to consolidate at
    zarr_format : {2, 3, None}, optional
        The zarr format of the hierarchy

    Returns
    -------
    zarr.core.group.AsyncGroup
        The group with consolidated metadata
    """
    store_path = await make_store_path(store, path=path)

    if not store_path.store.supports_consolidated_metadata:
        store_name = type(store_path.store).__name__
        raise TypeError(
            f"The Zarr Store in use ({store_name}) doesn't support consolidated metadata",
        )

    group = await zarr.core.group.AsyncGroup.open(
        store_path, zarr_format=zarr_format, use_consolidated=False
    )
    group.store_path.store._check_writable()

    members_metadata = {
        k: v.metadata
        async for k, v in group.members(
            max_depth=None, use_consolidated_for_children=False
        )
    }

    zarr.core.group.ConsolidatedMetadata._flat_to_nested(members_metadata)

    consolidated_metadata = zarr.core.group.ConsolidatedMetadata(
        metadata=members_metadata
    )
    metadata = dataclasses.replace(
        group.metadata, consolidated_metadata=consolidated_metadata
    )
    group = dataclasses.replace(
        group,
        metadata=metadata,
    )

    await group._save_metadata()
    return group


# Helper functions
def _add_coordinate_metadata(ds: xr.Dataset) -> None:
    """Add proper metadata to coordinate variables."""
    for coord_name in ds.coords:
        if coord_name == "x":
            # Check if this is geographic coordinates (EPSG:4326)
            if ds.rio.crs and ds.rio.crs.to_epsg() == 4326:
                ds[coord_name].attrs.update(
                    {
                        "_ARRAY_DIMENSIONS": ["x"],
                        "standard_name": "longitude",
                        "units": "degrees_east",
                        "long_name": "longitude",
                    }
                )
            else:
                ds[coord_name].attrs.update(
                    {
                        "_ARRAY_DIMENSIONS": ["x"],
                        "standard_name": "projection_x_coordinate",
                        "units": "m",
                        "long_name": "x coordinate of projection",
                    }
                )
        elif coord_name == "y":
            # Check if this is geographic coordinates (EPSG:4326)
            if ds.rio.crs and ds.rio.crs.to_epsg() == 4326:
                ds[coord_name].attrs.update(
                    {
                        "_ARRAY_DIMENSIONS": ["y"],
                        "standard_name": "latitude",
                        "units": "degrees_north",
                        "long_name": "latitude",
                    }
                )
            else:
                ds[coord_name].attrs.update(
                    {
                        "_ARRAY_DIMENSIONS": ["y"],
                        "standard_name": "projection_y_coordinate",
                        "units": "m",
                        "long_name": "y coordinate of projection",
                    }
                )
        elif coord_name == "time":
            ds[coord_name].attrs.update(
                {"_ARRAY_DIMENSIONS": ["time"], "standard_name": "time"}
            )
        elif coord_name == "angle":
            ds[coord_name].attrs.update(
                {
                    "_ARRAY_DIMENSIONS": ["angle"],
                    "standard_name": "angle",
                    "long_name": "angle coordinate",
                }
            )
        elif coord_name == "band":
            ds[coord_name].attrs.update(
                {
                    "_ARRAY_DIMENSIONS": ["band"],
                    "standard_name": "band",
                    "long_name": "spectral band identifier",
                }
            )
        elif coord_name == "detector":
            ds[coord_name].attrs.update(
                {
                    "_ARRAY_DIMENSIONS": ["detector"],
                    "standard_name": "detector",
                    "long_name": "detector identifier",
                }
            )
        else:
            # Generic coordinate
            if "_ARRAY_DIMENSIONS" not in ds[coord_name].attrs:
                ds[coord_name].attrs["_ARRAY_DIMENSIONS"] = [coord_name]


def _setup_grid_mapping(ds: xr.Dataset, grid_mapping_var_name: str) -> None:
    """Set up spatial_ref variable with GeoZarr required attributes."""

    # Use standard CRS and transform if available
    if ds.rio.crs and "spatial_ref" in ds:
        ds["spatial_ref"].attrs["_ARRAY_DIMENSIONS"] = []
        if ds.rio.transform():
            transform_gdal = ds.rio.transform().to_gdal()
            transform_str = " ".join([str(i) for i in transform_gdal])
            ds["spatial_ref"].attrs["GeoTransform"] = transform_str

    # Update all data variables to reference the grid_mapping
    ds.attrs["grid_mapping"] = grid_mapping_var_name
    for band in ds.data_vars:
        if band != "spatial_ref":
            ds[band].attrs["grid_mapping"] = grid_mapping_var_name


def _add_geotransform(ds: xr.Dataset, grid_mapping_var: str) -> None:
    """Add GeoTransform to grid_mapping variable."""
    ds[grid_mapping_var].attrs["_ARRAY_DIMENSIONS"] = []

    if len(ds.coords["x"]) > 1 and len(ds.coords["y"]) > 1:
        x_coords = ds.coords["x"].values
        y_coords = ds.coords["y"].values

        pixel_size_x = float(x_coords[1] - x_coords[0])
        pixel_size_y = float(y_coords[0] - y_coords[1])

        transform_str = (
            f"{x_coords[0]} {pixel_size_x} 0.0 {y_coords[0]} 0.0 {pixel_size_y}"
        )
        ds[grid_mapping_var].attrs["GeoTransform"] = transform_str


def _find_reference_crs(geozarr_groups: Mapping[str, xr.Dataset]) -> str | None:
    """Find the reference CRS in the geozarr groups."""
    for group in geozarr_groups.values():
        if group.rio.crs:
            crs_string: str = group.rio.crs.to_string()
            return crs_string
    return None


def _create_encoding(
    ds: xr.Dataset, compressor: Any, spatial_chunk: int
) -> dict[Hashable, XarrayEncodingJSON]:
    """Create encoding for dataset variables."""
    encoding: dict[Hashable, XarrayEncodingJSON] = {}
    chunking: tuple[int, ...]
    for var in ds.data_vars:
        if hasattr(ds[var].data, "chunks"):
            current_chunks = ds[var].chunks
            if len(current_chunks) >= 2:
                chunking = tuple(
                    current_chunks[i][0]
                    if len(current_chunks[i]) > 0
                    else ds[var].shape[i]
                    for i in range(len(current_chunks))
                )
            else:
                chunking = (
                    current_chunks[0][0]
                    if len(current_chunks[0]) > 0
                    else ds[var].shape[0],
                )
        else:
            data_shape = ds[var].shape
            if len(data_shape) >= 2:
                chunk_y = min(spatial_chunk, data_shape[-2])
                chunk_x = min(spatial_chunk, data_shape[-1])
                if len(data_shape) == 3:
                    chunking = (1, chunk_y, chunk_x)
                else:
                    chunking = (chunk_y, chunk_x)
            else:
                chunking = (min(spatial_chunk, data_shape[-1]),)

        encoding[var] = {"compressors": [compressor], "chunks": chunking}

    # Add coordinate encoding
    for coord in ds.coords:
        encoding[coord] = {"compressors": None}

    return encoding


def _create_geozarr_encoding(
    ds: xr.Dataset, compressor: Any, spatial_chunk: int
) -> dict[Hashable, XarrayEncodingJSON]:
    """Create encoding for GeoZarr dataset variables."""
    encoding: dict[Hashable, XarrayEncodingJSON] = {}
    for var in ds.data_vars:
        if utils.is_grid_mapping_variable(ds, var):
            encoding[var] = {"compressors": None}
        else:
            data_shape = ds[var].shape
            if len(data_shape) >= 2:
                height, width = data_shape[-2:]
                spatial_chunk_aligned = min(
                    spatial_chunk,
                    utils.calculate_aligned_chunk_size(width, spatial_chunk),
                    utils.calculate_aligned_chunk_size(height, spatial_chunk),
                )
            else:
                spatial_chunk_aligned = spatial_chunk

            encoding[var] = {
                "chunks": (spatial_chunk_aligned, spatial_chunk_aligned),
                "compressors": compressor,
            }

    # Add coordinate encoding
    for coord in ds.coords:
        encoding[coord] = {"compressors": None}

    return encoding


def _load_existing_dataset(path: str) -> xr.Dataset | None:
    """Load existing dataset if it exists."""
    try:
        if fs_utils.path_exists(path):
            storage_options = fs_utils.get_storage_options(path)
            return xr.open_dataset(
                path,
                zarr_format=3,
                storage_options=storage_options,
                engine="zarr",
                chunks="auto",
                decode_coords="all",
            )
    except Exception as e:
        print(f"Warning: Could not open existing dataset at {path}: {e}")
    return None


def _create_tile_matrix_limits(
    overview_levels: Iterable[OverviewLevelJSON], tile_width: int
) -> dict[str, TileMatrixLimitJSON]:
    """Create tile matrix limits for overview levels."""
    tile_matrix_limits: dict[str, TileMatrixLimitJSON] = {}
    for ol in overview_levels:
        level_str = str(ol["level"])
        max_tile_col = int(np.ceil(ol["width"] / tile_width)) - 1
        max_tile_row = int(np.ceil(ol["height"] / tile_width)) - 1

        tile_matrix_limits[level_str] = {
            "tileMatrix": level_str,
            "minTileCol": 0,
            "maxTileCol": max_tile_col,
            "minTileRow": 0,
            "maxTileRow": max_tile_row,
        }

    return tile_matrix_limits


def _get_x_coord_attrs() -> StandardXCoordAttrsJSON:
    """Get standard attributes for x coordinate."""
    return {
        "units": "m",
        "long_name": "x coordinate of projection",
        "standard_name": "projection_x_coordinate",
        "_ARRAY_DIMENSIONS": ["x"],
    }


def _get_y_coord_attrs() -> StandardYCoordAttrsJSON:
    """Get standard attributes for y coordinate."""
    return {
        "units": "m",
        "long_name": "y coordinate of projection",
        "standard_name": "projection_y_coordinate",
        "_ARRAY_DIMENSIONS": ["y"],
    }


<<<<<<< HEAD
def _find_grid_mapping_var_name(ds: xr.Dataset, data_vars: Sequence[str]) -> str:
=======
def _get_lon_coord_attrs() -> StandardLonCoordAttrsJSON:
    """Get standard attributes for longitude coordinate."""
    return {
        "units": "degrees_east",
        "long_name": "longitude",
        "standard_name": "longitude",
        "_ARRAY_DIMENSIONS": ["x"],
    }


def _get_lat_coord_attrs() -> StandardLatCoordAttrsJSON:
    """Get standard attributes for latitude coordinate."""
    return {
        "units": "degrees_north",
        "long_name": "latitude",
        "standard_name": "latitude",
        "_ARRAY_DIMENSIONS": ["y"],
    }


def _find_grid_mapping_var_name(ds: xr.Dataset, data_vars: Sequence[Hashable]) -> str:
>>>>>>> cdbce044
    """Find the grid_mapping variable name from the dataset."""
    grid_mapping_var_name = ds.attrs.get("grid_mapping", None)
    if not grid_mapping_var_name and data_vars:
        first_var = data_vars[0]
        if first_var in ds and "grid_mapping" in ds[first_var].attrs:
            grid_mapping_var_name = ds[first_var].attrs["grid_mapping"]

    if not grid_mapping_var_name:
        grid_mapping_var_name = "spatial_ref"

    return str(grid_mapping_var_name)


def _add_grid_mapping_variable(
    overview_ds: xr.Dataset,
    ds: xr.Dataset,
    grid_mapping_var_name: str,
    overview_transform: Any,
    native_crs: Any,
) -> None:
    """Add grid_mapping variable to overview dataset."""

    base_attrs: dict[str, Any] = {
        "_ARRAY_DIMENSIONS": [],
    }

    if overview_transform is not None:
        transform_gdal = overview_transform.to_gdal()
        transform_str = " ".join([str(i) for i in transform_gdal])
        base_attrs["GeoTransform"] = transform_str

    if grid_mapping_var_name in ds:
        grid_mapping_attrs = ds[grid_mapping_var_name].attrs.copy()
        grid_mapping_attrs.update(base_attrs)

        overview_ds.coords[grid_mapping_var_name] = xr.DataArray(
            data=ds[grid_mapping_var_name].values,
            attrs=grid_mapping_attrs,
        )
    else:
        print(f"  Creating new grid_mapping variable '{grid_mapping_var_name}'")

        grid_mapping_attrs = base_attrs.copy()

        if native_crs:
            if native_crs.to_epsg():
                grid_mapping_attrs["spatial_ref"] = native_crs.to_wkt()
                grid_mapping_attrs["crs_wkt"] = native_crs.to_wkt()
            else:
                grid_mapping_attrs["spatial_ref"] = native_crs.to_wkt()
                grid_mapping_attrs["crs_wkt"] = native_crs.to_wkt()

        overview_ds.coords[grid_mapping_var_name] = xr.DataArray(
            data=np.array(b"", dtype="S1"),
            attrs=grid_mapping_attrs,
        )

    # Ensure all data variables have the grid_mapping attribute
    for var_name in overview_ds.data_vars:
        if not utils.is_grid_mapping_variable(overview_ds, var_name):
            if "grid_mapping" not in overview_ds[var_name].attrs:
                overview_ds[var_name].attrs["grid_mapping"] = grid_mapping_var_name
                print(f"  Added grid_mapping attribute to {var_name}")


def _is_sentinel1(dt: xr.DataTree) -> bool:
    """Return True if the input DataTree represents a Sentinel-1 product."""
    stac_props = dt.attrs.get("stac_discovery", {}).get("properties", {})
    if stac_props.get("product:type", "not-a-product").startswith("S01"):
        return True
    else:
        return False<|MERGE_RESOLUTION|>--- conflicted
+++ resolved
@@ -19,11 +19,7 @@
 import shutil
 import time
 from collections.abc import Hashable, Iterable, Mapping, Sequence
-<<<<<<< HEAD
-from typing import Any, Dict, List, Tuple
-=======
 from typing import Any, Dict, Tuple
->>>>>>> cdbce044
 
 import numpy as np
 import xarray as xr
@@ -35,15 +31,10 @@
 from zarr.storage import StoreLike
 from zarr.storage._common import make_store_path
 
-<<<<<<< HEAD
-from eopf_geozarr.data_api.geozarr.types import (
-    OverviewLevelJSON,
-=======
 from eopf_geozarr.types import (
     OverviewLevelJSON,
     StandardLatCoordAttrsJSON,
     StandardLonCoordAttrsJSON,
->>>>>>> cdbce044
     StandardXCoordAttrsJSON,
     StandardYCoordAttrsJSON,
     TileMatrixJSON,
@@ -64,12 +55,8 @@
     min_dimension: int = 256,
     tile_width: int = 256,
     max_retries: int = 3,
-<<<<<<< HEAD
-    crs_groups: list[str] | None = None,
-=======
     crs_groups: Iterable[str] | None = None,
     gcp_group: str | None = None,
->>>>>>> cdbce044
 ) -> xr.DataTree:
     """
     Create a GeoZarr-spec 0.4 compliant dataset from EOPF data.
@@ -160,13 +147,8 @@
 
 
 def setup_datatree_metadata_geozarr_spec_compliant(
-<<<<<<< HEAD
-    dt: xr.DataTree, groups: Iterable[str]
-) -> dict[str, xr.Dataset]:
-=======
     dt: xr.DataTree, groups: Iterable[str], gcp_group: str | None = None
 ) -> Dict[str, xr.Dataset]:
->>>>>>> cdbce044
     """
     Set up GeoZarr-spec compliant CF standard names and CRS information.
 
@@ -246,12 +228,8 @@
     min_dimension: int = 256,
     tile_width: int = 256,
     max_retries: int = 3,
-<<<<<<< HEAD
-    crs_groups: list[str] | None = None,
-=======
     crs_groups: Iterable[str] | None = None,
     gcp_group: str | None = None,
->>>>>>> cdbce044
 ) -> xr.DataTree:
     """
     Iteratively copy groups from original DataTree to GeoZarr DataTree.
@@ -1554,9 +1532,6 @@
     }
 
 
-<<<<<<< HEAD
-def _find_grid_mapping_var_name(ds: xr.Dataset, data_vars: Sequence[str]) -> str:
-=======
 def _get_lon_coord_attrs() -> StandardLonCoordAttrsJSON:
     """Get standard attributes for longitude coordinate."""
     return {
@@ -1578,7 +1553,6 @@
 
 
 def _find_grid_mapping_var_name(ds: xr.Dataset, data_vars: Sequence[Hashable]) -> str:
->>>>>>> cdbce044
     """Find the grid_mapping variable name from the dataset."""
     grid_mapping_var_name = ds.attrs.get("grid_mapping", None)
     if not grid_mapping_var_name and data_vars:
