--- conflicted
+++ resolved
@@ -92,9 +92,6 @@
     """
     dt = dt_input.copy()
     compressor = BloscCodec(cname="zstd", clevel=3, shuffle="shuffle", blocksize=0)
-    
-    if enable_sharding:
-        print("🔧 Zarr sharding enabled for spatial dimensions")
 
     if enable_sharding:
         print("🔧 Zarr sharding enabled for spatial dimensions")
@@ -531,11 +528,7 @@
     tile_width: int = 256,
     spatial_chunk: int = 4096,
     ds_gcp: xr.Dataset | None = None,
-<<<<<<< HEAD
-    enable_sharding: bool = False
-=======
     enable_sharding: bool = False,
->>>>>>> 01bdda8e
 ) -> Dict[str, Any]:
     """
     Create GeoZarr-spec compliant multiscales following the specification exactly.
@@ -697,13 +690,9 @@
         )
 
         # Create encoding for this overview level
-<<<<<<< HEAD
-        encoding = _create_geozarr_encoding(overview_ds, compressor, spatial_chunk, enable_sharding)
-=======
         encoding = _create_geozarr_encoding(
             overview_ds, compressor, spatial_chunk, enable_sharding
         )
->>>>>>> 01bdda8e
 
         # Write overview level
         overview_path = fs_utils.normalize_path(f"{output_path}/{group_name}/{level}")
@@ -1117,15 +1106,11 @@
         for attempt in range(max_retries):
             try:
                 # Ensure the dataset is properly chunked to align with encoding
-<<<<<<< HEAD
-                if var in var_encoding and "shards" in var_encoding[var] and var_encoding[var]["shards"] is not None:
-=======
                 if (
                     var in var_encoding
                     and "shards" in var_encoding[var]
                     and var_encoding[var]["shards"] is not None
                 ):
->>>>>>> 01bdda8e
                     # For sharded variables, use the shards dimensions
                     shard_dims = var_encoding[var].get("shards", None)
                     if shard_dims is not None:
@@ -1504,11 +1489,7 @@
                     utils.calculate_aligned_chunk_size(width, spatial_chunk),
                     utils.calculate_aligned_chunk_size(height, spatial_chunk),
                 )
-<<<<<<< HEAD
-                
-=======
-
->>>>>>> 01bdda8e
+
                 if len(data_shape) == 3:
                     chunks = (1, spatial_chunk_aligned, spatial_chunk_aligned)
                 else:
@@ -1516,15 +1497,9 @@
             else:
                 spatial_chunk_aligned = spatial_chunk
                 chunks = (spatial_chunk_aligned,)
-<<<<<<< HEAD
-                
-            shards = None
-                
-=======
 
             shards: tuple[int, ...] | None = None
 
->>>>>>> 01bdda8e
             if enable_sharding:
                 # Calculate shard dimensions that are divisible by chunk dimensions
                 if len(data_shape) == 3:
@@ -1533,31 +1508,14 @@
                     shard_y = _calculate_shard_dimension(data_shape[1], chunks[1])
                     shard_x = _calculate_shard_dimension(data_shape[2], chunks[2])
                     shards = (shard_time, shard_y, shard_x)
-<<<<<<< HEAD
-                    print(f"  🔧 Sharding config for {var}: data_shape={data_shape}, chunks={chunks}, shards={shards}")
-=======
                     print(
                         f"  🔧 Sharding config for {var}: data_shape={data_shape}, chunks={chunks}, shards={shards}"
                     )
->>>>>>> 01bdda8e
                 elif len(data_shape) == 2:
                     # For 2D data (y, x), ensure shard dimensions are divisible by chunks
                     shard_y = _calculate_shard_dimension(data_shape[0], chunks[0])
                     shard_x = _calculate_shard_dimension(data_shape[1], chunks[1])
                     shards = (shard_y, shard_x)
-<<<<<<< HEAD
-                    print(f"  🔧 Sharding config for {var}: data_shape={data_shape}, chunks={chunks}, shards={shards}")
-                else:
-                    # For 1D data, use the full dimension
-                    shards = (data_shape[0],)
-                    print(f"  🔧 Sharding config for {var}: data_shape={data_shape}, chunks={chunks}, shards={shards}")
-                
-                # Validate that shards are evenly divisible by chunks
-                for i, (shard_dim, chunk_dim) in enumerate(zip(shards, chunks)):
-                    if shard_dim % chunk_dim != 0:
-                        print(f"  ⚠️  Warning: Shard dimension {shard_dim} not evenly divisible by chunk dimension {chunk_dim} at axis {i}")
-                
-=======
                     print(
                         f"  🔧 Sharding config for {var}: data_shape={data_shape}, chunks={chunks}, shards={shards}"
                     )
@@ -1575,7 +1533,6 @@
                             f"  ⚠️  Warning: Shard dimension {shard_dim} not evenly divisible by chunk dimension {chunk_dim} at axis {i}"
                         )
 
->>>>>>> 01bdda8e
             encoding[var] = {
                 "chunks": chunks,
                 "compressors": compressor,
@@ -1737,28 +1694,17 @@
 def _calculate_shard_dimension(data_dim: int, chunk_dim: int) -> int:
     """
     Calculate shard dimension that is evenly divisible by chunk dimension.
-<<<<<<< HEAD
-    
-    For Zarr v3 sharding with Dask, the shard dimension must be evenly 
-    divisible by the chunk dimension to avoid checksum mismatches.
-    
-=======
 
     For Zarr v3 sharding with Dask, the shard dimension must be evenly
     divisible by the chunk dimension to avoid checksum mismatches.
 
->>>>>>> 01bdda8e
     Parameters
     ----------
     data_dim : int
         Size of the data dimension
     chunk_dim : int
         Size of the chunk dimension
-<<<<<<< HEAD
-        
-=======
-
->>>>>>> 01bdda8e
+
     Returns
     -------
     int
@@ -1768,17 +1714,10 @@
     # In this case, shard should also be data_dim to maintain divisibility
     if chunk_dim >= data_dim:
         return data_dim
-<<<<<<< HEAD
-    
+
     # Calculate how many complete chunks fit in the data dimension
     num_complete_chunks = data_dim // chunk_dim
-    
-=======
-
-    # Calculate how many complete chunks fit in the data dimension
-    num_complete_chunks = data_dim // chunk_dim
-
->>>>>>> 01bdda8e
+
     # If we have at least 2 complete chunks, use a multiple of chunk_dim
     if num_complete_chunks >= 2:
         # Use a shard size that's a multiple of chunk_dim
@@ -1786,11 +1725,7 @@
             shard_size = multiplier * chunk_dim
             if shard_size <= data_dim:
                 return shard_size
-<<<<<<< HEAD
-    
-=======
-
->>>>>>> 01bdda8e
+
     # Fallback: use the largest multiple of chunk_dim that fits
     # If no complete chunks fit, use data_dim (this handles edge cases)
     return num_complete_chunks * chunk_dim if num_complete_chunks > 0 else data_dim
