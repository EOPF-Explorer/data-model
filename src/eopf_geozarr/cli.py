--- conflicted
+++ resolved
@@ -57,13 +57,9 @@
         from dask.distributed import Client
 
         # Set up local cluster with high memory limits
-<<<<<<< HEAD
-        client = Client(n_workers=3, memory_limit="8GB")  # set up local cluster with 3 workers and 8GB memory each
-=======
         client = Client(
             n_workers=3, memory_limit="8GB"
         )  # set up local cluster with 3 workers and 8GB memory each
->>>>>>> 41c3490f
         # client = Client()  # set up local cluster
 
         if verbose:
@@ -1157,11 +1153,7 @@
     return parser
 
 
-<<<<<<< HEAD
-def add_s2_optimization_commands(subparsers):
-=======
 def add_s2_optimization_commands(subparsers: Any) -> None:
->>>>>>> 41c3490f
     """Add S2 optimization commands to CLI parser."""
 
     # Convert S2 optimized command
@@ -1178,11 +1170,7 @@
         "--spatial-chunk",
         type=int,
         default=256,
-<<<<<<< HEAD
-        help='Spatial chunk size (default: 256)'
-=======
         help="Spatial chunk size (default: 256)",
->>>>>>> 41c3490f
     )
     s2_parser.add_argument(
         "--enable-sharding", action="store_true", help="Enable Zarr v3 sharding"
@@ -1216,11 +1204,7 @@
     s2_parser.set_defaults(func=convert_s2_optimized_command)
 
 
-<<<<<<< HEAD
-def convert_s2_optimized_command(args):
-=======
 def convert_s2_optimized_command(args: Any) -> int:
->>>>>>> 41c3490f
     """Execute S2 optimized conversion command."""
     # Set up dask cluster if requested
     dask_client = setup_dask_cluster(
@@ -1229,11 +1213,7 @@
 
     try:
         # Load input dataset
-<<<<<<< HEAD
-        print(f"Loading Sentinel-2 dataset from: {args.input_path}")
-=======
         log.info("Loading Sentinel-2 dataset from", input_path=args.input_path)
->>>>>>> 41c3490f
         storage_options = get_storage_options(str(args.input_path))
         dt_input = xr.open_datatree(
             str(args.input_path),
@@ -1243,11 +1223,7 @@
         )
 
         # Convert
-<<<<<<< HEAD
-        dt_optimized = convert_s2_optimized(
-=======
         convert_s2_optimized(
->>>>>>> 41c3490f
             dt_input=dt_input,
             output_path=args.output_path,
             enable_sharding=args.enable_sharding,
@@ -1259,19 +1235,11 @@
             verbose=args.verbose,
         )
 
-<<<<<<< HEAD
-        print(f"✅ S2 optimization completed: {args.output_path}")
-        return 0
-
-    except Exception as e:
-        print(f"❌ Error during S2 optimization: {e}")
-=======
         log.info("✅ S2 optimization completed", output_path=args.output_path)
         return 0
 
     except Exception as e:
         log.info("❌ Error during S2 optimization", error=str(e))
->>>>>>> 41c3490f
         if args.verbose:
             import traceback
 
@@ -1284,17 +1252,10 @@
                 if hasattr(dask_client, "close"):
                     dask_client.close()
                 if args.verbose:
-<<<<<<< HEAD
-                    print("🔄 Dask cluster closed")
-            except Exception as e:
-                if args.verbose:
-                    print(f"Warning: Error closing dask cluster: {e}")
-=======
                     log.info("🔄 Dask cluster closed")
             except Exception as e:
                 if args.verbose:
                     log.warning("Error closing dask cluster", error=str(e))
->>>>>>> 41c3490f
 
 
 def main() -> None:
