--- conflicted
+++ resolved
@@ -54,11 +54,7 @@
         from dask.distributed import Client
 
         # Set up local cluster with high memory limits
-<<<<<<< HEAD
         client = Client(n_workers=3, memory_limit="8GB")  # set up local cluster with 3 workers and 8GB memory each
-=======
-        client = Client(n_workers=3, memory_limit="8GB")  # set up local cluster
->>>>>>> 0a265aa7
         # client = Client()  # set up local cluster
 
         if verbose:
@@ -72,7 +68,7 @@
 
     except ImportError:
         print(
-            "❌ Error: dask.distributed not available. Install with: pip install 'dask[distributed]'"
+            "❌ Error: dask.distributed not available. Install with: pip install 'dask[distributed]'"vars_to_downsample
         )
         sys.exit(1)
     except Exception as e:
@@ -1173,13 +1169,8 @@
     s2_parser.add_argument(
         "--spatial-chunk",
         type=int,
-<<<<<<< HEAD
         default=256,
         help='Spatial chunk size (default: 256)'
-=======
-        default=1024,
-        help="Spatial chunk size (default: 1024)",
->>>>>>> 0a265aa7
     )
     s2_parser.add_argument(
         "--enable-sharding", action="store_true", help="Enable Zarr v3 sharding"
