"""
Data consolidation logic for reorganizing S2 structure.
"""

from typing import Dict, Tuple

import xarray as xr
<<<<<<< HEAD
from typing import Dict, List, Tuple
=======

from .s2_band_mapping import (
    NATIVE_BANDS,
)
>>>>>>> 0a265aa7


class S2DataConsolidator:
    """Consolidates S2 data from scattered structure into organized groups."""

    def __init__(self, dt_input: xr.DataTree):
        self.dt_input = dt_input
        self.measurements_data = {}
        self.geometry_data = {}
        self.meteorology_data = {}

    def consolidate_all_data(self) -> Tuple[Dict, Dict, Dict]:
        """
        Consolidate all data into three main categories.

        Returns:
            Tuple of (measurements, geometry, meteorology) data dictionaries
        """
        self._extract_measurements_data()
        self._extract_geometry_data()
        self._extract_meteorology_data()

        return self.measurements_data, self.geometry_data, self.meteorology_data

    def _extract_measurements_data(self) -> None:
        """Extract and organize all measurement-related data by native resolution."""

        # Initialize resolution groups
        for resolution in [10, 20, 60]:
            self.measurements_data[resolution] = {
                "bands": {},
                "quality": {},
                "detector_footprints": {},
                "classification": {},
                "atmosphere": {},
                "probability": {},
            }

        # Extract reflectance bands
        if any("/measurements/reflectance" in group for group in self.dt_input.groups):
            self._extract_reflectance_bands()

        # Extract quality data
        self._extract_quality_data()

        # Extract detector footprints
        self._extract_detector_footprints()

        # Extract atmosphere quality
        self._extract_atmosphere_data()

        # Extract classification data
        self._extract_classification_data()

        # Extract probability data
        self._extract_probability_data()

    def _extract_reflectance_bands(self) -> None:
        """Extract reflectance bands from measurements/reflectance groups."""
        for resolution in ["r10m", "r20m", "r60m"]:
            res_num = int(resolution[1:-1])  # Extract number from 'r10m'
            group_path = f"/measurements/reflectance/{resolution}"

            if group_path in self.dt_input.groups:
                # Check if this is a multiscale group (has numeric subgroups)
                group_node = self.dt_input[group_path]
                if hasattr(group_node, "children") and group_node.children:
                    # Take level 0 (native resolution)
                    native_path = f"{group_path}/0"
                    if native_path in self.dt_input.groups:
                        ds = self.dt_input[native_path].to_dataset()
                    else:
                        ds = group_node.to_dataset()
                else:
                    ds = group_node.to_dataset()

                # Extract only native bands for this resolution
<<<<<<< HEAD
                for band in ds.data_vars:
                    self.measurements_data[res_num]['bands'][band] = ds[band]
    
=======
                native_bands = NATIVE_BANDS.get(res_num, [])
                for band in native_bands:
                    if band in ds.data_vars:
                        self.measurements_data[res_num]["bands"][band] = ds[band]

>>>>>>> 0a265aa7
    def _extract_quality_data(self) -> None:
        """Extract quality mask data."""
        quality_base = "/quality/mask"

        for resolution in ["r10m", "r20m", "r60m"]:
            res_num = int(resolution[1:-1])
            group_path = f"{quality_base}/{resolution}"

            if group_path in self.dt_input.groups:
                ds = self.dt_input[group_path].to_dataset()
<<<<<<< HEAD
                
                for band in ds.data_vars:
                    self.measurements_data[res_num]['quality'][f'quality_{band}'] = ds[band]
    
=======

                # Only extract quality for native bands at this resolution
                native_bands = NATIVE_BANDS.get(res_num, [])
                for band in native_bands:
                    if band in ds.data_vars:
                        self.measurements_data[res_num]["quality"][
                            f"quality_{band}"
                        ] = ds[band]

>>>>>>> 0a265aa7
    def _extract_detector_footprints(self) -> None:
        """Extract detector footprint data."""
        footprint_base = "/conditions/mask/detector_footprint"

        for resolution in ["r10m", "r20m", "r60m"]:
            res_num = int(resolution[1:-1])
            group_path = f"{footprint_base}/{resolution}"

            if group_path in self.dt_input.groups:
                ds = self.dt_input[group_path].to_dataset()
<<<<<<< HEAD
                
                for band in ds.data_vars:
                    var_name = f'detector_footprint_{band}'
                    self.measurements_data[res_num]['detector_footprints'][var_name] = ds[band]
    
=======

                # Only extract footprints for native bands
                native_bands = NATIVE_BANDS.get(res_num, [])
                for band in native_bands:
                    if band in ds.data_vars:
                        var_name = f"detector_footprint_{band}"
                        self.measurements_data[res_num]["detector_footprints"][
                            var_name
                        ] = ds[band]

>>>>>>> 0a265aa7
    def _extract_atmosphere_data(self) -> None:
        """Extract atmosphere quality data (aot, wvp) - native at 20m."""
        atm_base = "/quality/atmosphere"

        # Atmosphere data is native at 20m resolution
        group_path = f"{atm_base}/r20m"
        if group_path in self.dt_input.groups:
            ds = self.dt_input[group_path].to_dataset()

            for var in ["aot", "wvp"]:
                if var in ds.data_vars:
                    self.measurements_data[20]["atmosphere"][var] = ds[var]

    def _extract_classification_data(self) -> None:
        """Extract scene classification data - native at 20m."""
        class_base = "/conditions/mask/l2a_classification"

        # Classification is native at 20m
        group_path = f"{class_base}/r20m"
        if group_path in self.dt_input.groups:
            ds = self.dt_input[group_path].to_dataset()

            if "scl" in ds.data_vars:
                self.measurements_data[20]["classification"]["scl"] = ds["scl"]

    def _extract_probability_data(self) -> None:
        """Extract cloud and snow probability data - native at 20m."""
        prob_base = "/quality/probability/r20m"

        if prob_base in self.dt_input.groups:
            ds = self.dt_input[prob_base].to_dataset()

            for var in ["cld", "snw"]:
                if var in ds.data_vars:
                    self.measurements_data[20]["probability"][var] = ds[var]

    def _extract_geometry_data(self) -> None:
        """Extract all geometry-related data into single group."""
        geom_base = "/conditions/geometry"

        if geom_base in self.dt_input.groups:
            ds = self.dt_input[geom_base].to_dataset()

            # Consolidate all geometry variables
            for var_name in ds.data_vars:
                self.geometry_data[var_name] = ds[var_name]

    def _extract_meteorology_data(self) -> None:
        """Extract meteorological data (CAMS and ECMWF)."""
        # CAMS data
        cams_path = "/conditions/meteorology/cams"
        if cams_path in self.dt_input.groups:
            ds = self.dt_input[cams_path].to_dataset()
            for var_name in ds.data_vars:
                self.meteorology_data[f"cams_{var_name}"] = ds[var_name]

        # ECMWF data
        ecmwf_path = "/conditions/meteorology/ecmwf"
        if ecmwf_path in self.dt_input.groups:
            ds = self.dt_input[ecmwf_path].to_dataset()
            for var_name in ds.data_vars:
                self.meteorology_data[f"ecmwf_{var_name}"] = ds[var_name]


def create_consolidated_dataset(data_dict: Dict, resolution: int) -> xr.Dataset:
    """
    Create a consolidated dataset from categorized data.

    Args:
        data_dict: Dictionary with categorized data
        resolution: Target resolution in meters

    Returns:
        Consolidated xarray Dataset
    """
    all_vars = {}

    # Combine all data variables
    for category, vars_dict in data_dict.items():
        all_vars.update(vars_dict)

    if not all_vars:
        return xr.Dataset()

    # Create dataset
    ds = xr.Dataset(all_vars)

    # Set up coordinate system and metadata
    if "x" in ds.coords and "y" in ds.coords:
        # Ensure CRS information is present
        if ds.rio.crs is None:
            # Try to infer CRS from one of the variables
            for var_name, var_data in all_vars.items():
                if hasattr(var_data, "rio") and var_data.rio.crs:
                    ds.rio.write_crs(var_data.rio.crs, inplace=True)
                    break

    # Add resolution metadata
    ds.attrs["native_resolution_meters"] = resolution
    ds.attrs["processing_level"] = "L2A"
    ds.attrs["product_type"] = "S2MSI2A"

    return ds<|MERGE_RESOLUTION|>--- conflicted
+++ resolved
@@ -5,14 +5,7 @@
 from typing import Dict, Tuple
 
 import xarray as xr
-<<<<<<< HEAD
 from typing import Dict, List, Tuple
-=======
-
-from .s2_band_mapping import (
-    NATIVE_BANDS,
-)
->>>>>>> 0a265aa7
 
 
 class S2DataConsolidator:
@@ -90,17 +83,9 @@
                     ds = group_node.to_dataset()
 
                 # Extract only native bands for this resolution
-<<<<<<< HEAD
                 for band in ds.data_vars:
                     self.measurements_data[res_num]['bands'][band] = ds[band]
     
-=======
-                native_bands = NATIVE_BANDS.get(res_num, [])
-                for band in native_bands:
-                    if band in ds.data_vars:
-                        self.measurements_data[res_num]["bands"][band] = ds[band]
-
->>>>>>> 0a265aa7
     def _extract_quality_data(self) -> None:
         """Extract quality mask data."""
         quality_base = "/quality/mask"
@@ -111,22 +96,10 @@
 
             if group_path in self.dt_input.groups:
                 ds = self.dt_input[group_path].to_dataset()
-<<<<<<< HEAD
                 
                 for band in ds.data_vars:
                     self.measurements_data[res_num]['quality'][f'quality_{band}'] = ds[band]
     
-=======
-
-                # Only extract quality for native bands at this resolution
-                native_bands = NATIVE_BANDS.get(res_num, [])
-                for band in native_bands:
-                    if band in ds.data_vars:
-                        self.measurements_data[res_num]["quality"][
-                            f"quality_{band}"
-                        ] = ds[band]
-
->>>>>>> 0a265aa7
     def _extract_detector_footprints(self) -> None:
         """Extract detector footprint data."""
         footprint_base = "/conditions/mask/detector_footprint"
@@ -137,24 +110,11 @@
 
             if group_path in self.dt_input.groups:
                 ds = self.dt_input[group_path].to_dataset()
-<<<<<<< HEAD
                 
                 for band in ds.data_vars:
                     var_name = f'detector_footprint_{band}'
                     self.measurements_data[res_num]['detector_footprints'][var_name] = ds[band]
     
-=======
-
-                # Only extract footprints for native bands
-                native_bands = NATIVE_BANDS.get(res_num, [])
-                for band in native_bands:
-                    if band in ds.data_vars:
-                        var_name = f"detector_footprint_{band}"
-                        self.measurements_data[res_num]["detector_footprints"][
-                            var_name
-                        ] = ds[band]
-
->>>>>>> 0a265aa7
     def _extract_atmosphere_data(self) -> None:
         """Extract atmosphere quality data (aot, wvp) - native at 20m."""
         atm_base = "/quality/atmosphere"
