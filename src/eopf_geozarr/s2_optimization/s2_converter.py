--- conflicted
+++ resolved
@@ -347,11 +347,7 @@
 
             # Create root zarr group if it doesn't exist
             print("  Creating root zarr group...")
-<<<<<<< HEAD
-            root_group = zarr.open_group(store, mode='a')
-=======
             root_group = fs_utils.open_zarr_group(output_path, mode="a")
->>>>>>> 8250bc7a
             root_group.attrs.update({
                 "title": "Optimized Sentinel-2 Dataset",
                 "description": "Multiscale pyramid structure for efficient access",
