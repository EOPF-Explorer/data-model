--- conflicted
+++ resolved
@@ -13,16 +13,7 @@
 from .s2_multiscale import S2MultiscalePyramid
 from .s2_validation import S2OptimizationValidator
 
-<<<<<<< HEAD
-try:
-    import distributed # noqa: F401
-
-    DISTRIBUTED_AVAILABLE = True
-except ImportError:
-    DISTRIBUTED_AVAILABLE = False
-=======
 DISTRIBUTED_AVAILABLE = importlib.util.find_spec("distributed") is not None
->>>>>>> 22755350
 
 
 class S2OptimizedConverter:
