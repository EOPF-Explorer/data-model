--- conflicted
+++ resolved
@@ -112,23 +112,12 @@
             print("Step 4: Creating consolidated meteorology group...")
             meteorology_ds = xr.Dataset(meteorology_data)
             meteorology_path = f"{output_path}/meteorology"
-<<<<<<< HEAD
             self._write_auxiliary_group(meteorology_ds, meteorology_path, "meteorology", verbose)
         
         # Step 5: Create measurements group and add multiscales metadata
         print("Step 5: Creating measurements group...")
         measurement_dt = self._write_measurements_group(pyramid_datasets, "measurements", verbose)
         
-=======
-            self._write_auxiliary_group(
-                meteorology_ds, meteorology_path, "meteorology", verbose
-            )
-
-        # Step 5: Add multiscales metadata to measurements group
-        print("Step 5: Adding multiscales metadata to measurements group...")
-        self._add_measurements_multiscales_metadata(output_path, pyramid_datasets)
-
->>>>>>> 0a265aa7
         # Step 6: Simple root-level consolidation
         print("Step 6: Final root-level metadata consolidation...")
         self._simple_root_consolidation(output_path, pyramid_datasets)
@@ -217,7 +206,6 @@
             write_job.compute()
 
         if verbose:
-<<<<<<< HEAD
             print(f"  {group_type.title()} group written: {len(dataset.data_vars)} variables")
     
     def _write_measurements_group(
@@ -254,53 +242,6 @@
         return measurements_group
     
     def _create_multiscales_metadata_with_rio(self, pyramid_datasets: Dict[int, xr.Dataset]) -> Dict:
-=======
-            print(
-                f"  {group_type.title()} group written: {len(dataset.data_vars)} variables"
-            )
-
-    def _add_measurements_multiscales_metadata(
-        self, output_path: str, pyramid_datasets: Dict[int, xr.Dataset]
-    ) -> None:
-        """Add multiscales metadata to the measurements group using rioxarray."""
-        try:
-            measurements_path = f"{output_path}/measurements"
-
-            # Create multiscales metadata using rioxarray .rio accessor
-            multiscales_metadata = self._create_multiscales_metadata_with_rio(
-                pyramid_datasets
-            )
-
-            if multiscales_metadata:
-                # Use zarr to add metadata to the measurements group
-                storage_options = get_storage_options(measurements_path)
-
-                try:
-                    import zarr
-
-                    if storage_options:
-                        store = zarr.storage.FSStore(
-                            measurements_path, **storage_options
-                        )
-                    else:
-                        store = measurements_path
-
-                    # Open the measurements group and add multiscales metadata
-                    measurements_group = zarr.open_group(store, mode="r+")
-                    measurements_group.attrs["multiscales"] = multiscales_metadata
-
-                    print("  ✅ Added multiscales metadata to measurements group")
-
-                except Exception as e:
-                    print(f"  ⚠️ Could not add multiscales metadata: {e}")
-
-        except Exception as e:
-            print(f"  ⚠️ Error adding multiscales metadata: {e}")
-
-    def _create_multiscales_metadata_with_rio(
-        self, pyramid_datasets: Dict[int, xr.Dataset]
-    ) -> Dict:
->>>>>>> 0a265aa7
         """Create multiscales metadata using rioxarray .rio accessor, following geozarr.py format."""
         if not pyramid_datasets:
             return {}
