"""
Pydantic-zarr integrated models for Sentinel-2 EOPF Zarr data structure.

Uses the new pyz.GroupSpec with TypedDict members to enforce strict structure validation.
"""

from __future__ import annotations

from typing import Annotated, Any, Literal

from pydantic import BaseModel, Field
from pyproj import CRS
from typing_extensions import TypedDict

from eopf_geozarr.data_api.geozarr.common import (
    BaseDataArrayAttrs,
    CFStandardName,
    DatasetAttrs,
)
from eopf_geozarr.pyz.v2 import ArraySpec, GroupSpec
from eopf_geozarr.s2_optimization.s2_band_mapping import BAND_INFO

# ============================================================================
# Sentinel-2 Array Attributes Models
# ============================================================================


class OtherMetadataDict(TypedDict, total=False):
    """Sentinel-2 other_metadata attributes container.

    This is intentionally flexible to accommodate variations across different
    Sentinel-2 product types (L1C, L2A) and processing versions.

<<<<<<< HEAD
    Only horizontal_CRS_code is required as it's the load-bearing element
    needed by the API to extract CRS information.
=======
    bandwidth: Annotated[float | str, Field(description="Bandwidth in nm")]
    central_wavelength: Annotated[float, Field(description="Central wavelength in nm")]
    onboard_compression_rate: Annotated[str | float, Field(description="Compression rate")]
    onboard_integration_time: Annotated[str | float, Field(description="Integration time")]
    physical_gain: Annotated[str | float, Field(description="Physical gain factor")]
    spectral_response_step: Annotated[str, Field(description="Spectral response step")]
    spectral_response_values: Annotated[str, Field(description="Spectral response curve values")]
    units: Annotated[str, Field(description="Unit of measurement")]
    wavelength_max: Annotated[float, Field(description="Maximum wavelength in nm")]
    wavelength_min: Annotated[float, Field(description="Minimum wavelength in nm")]


class BandDescription(BaseModel):
    """Collection of band metadata for all Sentinel-2 bands.

    Maps Sentinel-2 band identifiers to their spectral and technical metadata.
    All standard bands should be present in Sentinel-2 L1C and L2A products.

    Preserves both numeric (01, 02, ..., 8A) and named (b01, b02, ..., b8a) band keys
    from the original JSON structure for round-trip compatibility.
>>>>>>> 1151dba2
    """

    # Required field - needed for CRS extraction
    horizontal_CRS_code: str

<<<<<<< HEAD
    # All other fields are optional and unvalidated
    # Different S2 products have different metadata structures
=======
    # Core metadata fields
    AOT_retrieval_model: Annotated[
        str, Field(description="Aerosol Optical Thickness retrieval model")
    ]
    L0_ancillary_data_quality: Annotated[
        str, Field(description="L0 ancillary data quality indicator")
    ]
    L0_ephemeris_data_quality: Annotated[str, Field(description="L0 ephemeris data quality")]
    NUC_table_ID: Annotated[int | str, Field(description="Non-Uniformity Correction table ID")]
    SWIR_rearrangement_flag: Annotated[
        str | None, Field(description="SWIR band rearrangement flag")
    ]
    UTM_zone_identification: Annotated[str, Field(description="UTM zone identifier")]
    absolute_location_assessment_from_AOCS: Annotated[str, Field(description="Location assessment")]

    # Band information
    band_description: Annotated[
        BandDescription, Field(description="Spectral band metadata for all bands")
    ]

    # Accuracy declarations
    declared_accuracy_of_AOT_model: Annotated[float | None, Field(description="AOT model accuracy")]
    declared_accuracy_of_radiative_transfer_model: Annotated[
        float | None, Field(description="Radiative transfer accuracy")
    ]
    declared_accuracy_of_water_vapour_model: Annotated[
        float | None, Field(description="Water vapor model accuracy")
    ]

    # Correction flags
    electronic_crosstalk_correction_flag: Annotated[
        str | bool, Field(description="Electronic crosstalk correction")
    ]
    optical_crosstalk_correction_flag: Annotated[
        str | bool, Field(description="Optical crosstalk correction")
    ]
    onboard_compression_flag: Annotated[
        str | bool, Field(description="Onboard compression applied")
    ]
    onboard_equalization_flag: Annotated[
        str | bool, Field(description="Onboard equalization applied")
    ]

    # Product and geometry information
    eopf_category: Annotated[str, Field(description="EOPF product category")]
    geometric_refinement: Annotated[
        dict[str, Any] | str | None,
        Field(description="Geometric refinement information"),
    ]
    history: Annotated[list[dict[str, Any]] | str | None, Field(description="Processing history")]
    horizontal_CRS_code: Annotated[str, Field(description="Coordinate Reference System code")]
    horizontal_CRS_name: Annotated[str, Field(description="CRS name")]
    mean_sensing_time: Annotated[str | None, Field(description="Mean acquisition time")]

    # Sun/sensor geometry
    mean_sun_azimuth_angle_in_deg_for_all_bands_all_detectors: Annotated[
        float, Field(description="Mean sun azimuth in degrees")
    ]
    mean_sun_zenith_angle_in_deg_for_all_bands_all_detectors: Annotated[
        float, Field(description="Mean sun zenith in degrees")
    ]

    # Atmospheric parameters
    mean_value_of_aerosol_optical_thickness: Annotated[
        float | None, Field(description="Mean AOT value")
    ]
    mean_value_of_total_water_vapour_content: Annotated[
        float | None, Field(description="Mean water vapor content")
    ]

    # Meteo information (flexible structure)
    meteo: Annotated[dict[str, Any] | None, Field(description="Meteorological parameters")]

    # Quality assessments
    multispectral_registration_assessment: Annotated[
        str | None, Field(description="Registration quality")
    ]
    product_quality_status: Annotated[str, Field(description="Product quality status")]
    planimetric_stability_assessment_from_AOCS: Annotated[
        str | None, Field(description="Planimetric stability")
    ]

    # Data degradation
    percentage_of_degraded_MSI_data: Annotated[
        float | None, Field(description="Percentage of degraded data")
    ]

    # Ozone information
    ozone_source: Annotated[str | None, Field(description="Ozone data source")]
    ozone_value: Annotated[float | str | None, Field(description="Ozone value")]

    # Reference band
    spectral_band_of_reference: Annotated[str, Field(description="Reference spectral band")]

    # Radiometric correction
    reflectance_correction_factor_from_the_Sun_Earth_distance_variation_computed_using_the_acquisition_date: Annotated[
        float | None,
        Field(
            default=None,
            alias="reflectance_correction_factor_from_the_Sun-Earth_distance_variation_computed_using_the_acquisition_date",
            description="Reflectance correction factor for Sun-Earth distance variation",
        ),
    ]

    model_config = {"populate_by_name": True}
>>>>>>> 1151dba2


class Sentinel2ArrayAttributes(BaseModel):
    """Array attributes for Sentinel-2 measurement data.

    Contains structured metadata from Sentinel-2 products including:
    - other_metadata: Detailed processing and band information
    - stac_discovery: STAC-compliant discovery metadata
    """

    other_metadata: dict[str, object]  # unvalidated
    stac_discovery: dict[str, object]  # unvalidated


# Resolution levels
ResolutionLevel = Literal["r10m", "r20m", "r60m", "r120m", "r360m", "r720m"]


# Resolution-level members for probability data arrays
class ProbabilityArrayMembers(TypedDict, closed=True, total=False):  # type: ignore[call-arg]
    """Members for probability arrays at a specific resolution (r10m, r20m, r60m).

    Closed TypedDict - contains probability arrays (cld, snw) and per-band/coordinate arrays.
    All fields are optional since not all data products are always present.
    """

    cld: ArraySpec[Any]
    snw: ArraySpec[Any]
    band: Any  # Per-band probability data (may be group or array)
    x: ArraySpec[Any]  # Coordinate arrays
    y: ArraySpec[Any]


# Probability resolution groups (r10m, r20m, r60m)
class ProbabilityResolutionMembers(TypedDict, closed=True, total=False):  # type: ignore[call-arg]
    """Members for probability data containing resolution-level groups (r10m, r20m, r60m).

    Closed TypedDict - contains resolution groups as subgroups.
    All fields are optional since not all resolutions are always present.
    """

    r10m: GroupSpec[Any, ProbabilityArrayMembers]  # type: ignore[type-var]
    r20m: GroupSpec[Any, ProbabilityArrayMembers]  # type: ignore[type-var]
    r60m: GroupSpec[Any, ProbabilityArrayMembers]  # type: ignore[type-var]


# Resolution-level members for quicklook data arrays
class QuicklookArrayMembers(TypedDict, closed=True, total=False):  # type: ignore[call-arg]
    """Members for quicklook arrays at a specific resolution.

    Closed TypedDict - typically contains TCI (True Color Image) and optional band/coordinate arrays.
    All fields are optional for flexibility.
    """

    tci: ArraySpec[Any]
    band: Any  # May contain per-band data
    x: ArraySpec[Any]  # Coordinate arrays
    y: ArraySpec[Any]


# Quicklook resolution groups (r10m, r20m, r60m)
class QuicklookResolutionMembers(TypedDict, closed=True, total=False):  # type: ignore[call-arg]
    """Members for quicklook data containing resolution-level groups (r10m, r20m, r60m).

    Closed TypedDict - contains resolution groups as subgroups.
    All fields are optional since not all resolutions are always present.
    """

    r10m: GroupSpec[Any, QuicklookArrayMembers]  # type: ignore[type-var]
    r20m: GroupSpec[Any, QuicklookArrayMembers]  # type: ignore[type-var]
    r60m: GroupSpec[Any, QuicklookArrayMembers]  # type: ignore[type-var]


# Mask members - contains resolution-level groups or various classification/detector groups
class ConditionsMaskMembers(TypedDict, closed=True, total=False):  # type: ignore[call-arg]
    """Members for mask subgroup in conditions.

    Closed TypedDict - can contain either:
    1. Resolution-level groups (r10m, r20m, r60m) with mask arrays, OR
    2. Classification and detector footprint groups/arrays

    All fields are optional since not all mask types are always present.
    Using Any to handle flexible deep hierarchies.
    """

    r10m: Any  # Resolution-level mask group
    r20m: Any  # Resolution-level mask group
    r60m: Any  # Resolution-level mask group
    detector_footprint: Any  # May have r10m/r20m/r60m array subgroups
    l1c_classification: Any  # May have r20m/r60m array subgroups
    l2a_classification: Any  # May have r20m/r60m array subgroups


# Geometry members - contains angle and orientation groups/arrays
class GeometryMembers(TypedDict, closed=True, total=False):  # type: ignore[call-arg]
    """Members for geometry group containing sun and viewing angles.

    Closed TypedDict - contains angle and geometry groups/arrays with flexible internal structure.
    Common members include sun angles, viewing angles, band angles, detector angles.
    All fields are optional since not all angles are always present.

    Note: Members can be either GroupSpec (for hierarchical data) or ArraySpec (for direct arrays),
    allowing for flexible deep hierarchies. Using Any to handle Union[GroupSpec[Any, Any], ArraySpec[Any]].
    """

    angle: Any  # Contains resolution-level angle data (group or array)
    band: Any  # Contains per-band angle data (group or array)
    detector: Any  # Contains per-detector angle data (group or array)
    sun_angles: Any  # Sun geometry data (group or array)
    viewing_incidence_angles: Any  # Viewing geometry data (group or array)
    mean_sun_angles: Any  # Mean sun angles (group or array)
    mean_viewing_incidence_angles: Any  # Mean viewing angles (group or array)
    x: Any  # Coordinate arrays (group or array)
    y: Any
    time: Any


# Meteorology members - contains CAMS and ECMWF atmospheric data
class MeteorologyMembers(TypedDict, closed=True, total=False):  # type: ignore[call-arg]
    """Members for meteorology group containing CAMS and ECMWF atmospheric data.

    Closed TypedDict - contains subgroups for different meteorological data sources.
    All fields are optional since different meteorological data sources have different variables.

    Note: Both CAMS and ECMWF subgroups can have flexible internal structure with
    atmospheric parameter arrays/groups.
    """

    cams: GroupSpec[Any, Any]  # Contains CAMS atmospheric data
    ecmwf: GroupSpec[Any, Any]  # Contains ECMWF atmospheric data


# Sentinel-2 spectral band identifiers
BandName = Literal[
    # 10m bands
    "b02",  # Blue
    "b03",  # Green
    "b04",  # Red
    "b08",  # NIR
    # 20m bands
    "b05",  # Red Edge 1
    "b06",  # Red Edge 2
    "b07",  # Red Edge 3
    "b8a",  # NIR Narrow
    "b11",  # SWIR 1
    "b12",  # SWIR 2
    # 60m bands
    "b01",  # Coastal aerosol
    "b09",  # Water Vapor
    "b10",  # Cirrus
]

# All valid band names
ALL_BAND_NAMES = {
    "b01",
    "b02",
    "b03",
    "b04",
    "b05",
    "b06",
    "b07",
    "b08",
    "b8a",
    "b09",
    "b10",
    "b11",
    "b12",
}

# Native band mappings for validation
NATIVE_BANDS = {
    10: {"b02", "b03", "b04", "b08"},
    20: {"b05", "b06", "b07", "b8a", "b11", "b12"},
    60: {"b01", "b09", "b10"},
}

# Resolution name to meters mapping
RESOLUTION_TO_METERS = {
    "r10m": 10,
    "r20m": 20,
    "r60m": 60,
    "r120m": 120,
    "r360m": 360,
    "r720m": 720,
}

# Quality data names
QualityDataName = Literal[
    "scl",  # Scene Classification Layer
    "aot",  # Aerosol Optical Thickness
    "wvp",  # Water Vapor
    "cld",  # Cloud probability
    "snw",  # Snow probability
]

# Variable type for determining resampling strategy
VariableType = Literal[
    "reflectance",  # Block averaging
    "classification",  # Nearest neighbor
    "quality_mask",  # Logical OR
    "probability",  # Averaged clamping
]


class Sentinel2BandInfo(BaseModel):
    """Complete information about a Sentinel-2 spectral band."""

    name: BandName
    native_resolution: Annotated[int, Field(ge=10, le=60)]
    data_type: str = "uint16"
    wavelength_center: Annotated[float, Field(gt=0, description="nm")]
    wavelength_width: Annotated[float, Field(gt=0, description="nm")]
    long_name: str
    standard_name: str = "toa_bidirectional_reflectance"
    units: str = "1"

    @classmethod
    def from_band_name(cls, band_name: BandName) -> Sentinel2BandInfo:
        """Create BandInfo from band name."""
        if band_name not in BAND_INFO:
            raise ValueError(f"Unknown band name: {band_name}")
        info = BAND_INFO[band_name]
        return cls(
            name=band_name,
            native_resolution=info.native_resolution,
            wavelength_center=info.wavelength_center,
            wavelength_width=info.wavelength_width,
            long_name=f"Band {band_name.upper()}",
        )


class Sentinel2DataArrayAttrs(BaseDataArrayAttrs):
    """Extended attributes for Sentinel-2 data arrays."""

    long_name: str
    standard_name: CFStandardName | str | None = None
    units: str = "1"


class Sentinel2RootAttrs(BaseModel):
    """Root-level attributes for Sentinel-2 DataTree."""

    other_metadata: OtherMetadataDict
    stac_discovery: dict[str, object]  # no validation


class Sentinel2DataArray(ArraySpec[Sentinel2DataArrayAttrs]):
    """Sentinel-2 data array integrated with pydantic-zarr."""


class Sentinel2CoordinateArray(ArraySpec[Sentinel2DataArrayAttrs]):
    """Coordinate array for Sentinel-2 data."""


# TypedDict definitions for members structure
class Sentinel2ResolutionMembers(TypedDict, closed=True, total=False):  # type: ignore[call-arg]
    """Members dict for a resolution dataset (r10m, r20m, r60m).

    Closed TypedDict - no extra keys are allowed beyond those explicitly defined.
    All fields are optional since not all bands are present in every resolution.
    """

    x: ArraySpec[Any]
    y: ArraySpec[Any]
    time: ArraySpec[Any]
    b01: ArraySpec[Any]
    b02: ArraySpec[Any]
    b03: ArraySpec[Any]
    b04: ArraySpec[Any]
    b05: ArraySpec[Any]
    b06: ArraySpec[Any]
    b07: ArraySpec[Any]
    b08: ArraySpec[Any]
    b8a: ArraySpec[Any]
    b09: ArraySpec[Any]
    b10: ArraySpec[Any]
    b11: ArraySpec[Any]
    b12: ArraySpec[Any]


class Sentinel2ResolutionDataset(GroupSpec[DatasetAttrs, Sentinel2ResolutionMembers]):  # type: ignore[type-var]
    """A single resolution dataset within reflectance (r10m, r20m, r60m)."""


class Sentinel2ReflectanceMembers(TypedDict, closed=True, total=False):  # type: ignore[call-arg]
    """Members for reflectance group.

    Closed TypedDict - only r10m, r20m, r60m keys are allowed.
    """

    r10m: Sentinel2ResolutionDataset
    r20m: Sentinel2ResolutionDataset
    r60m: Sentinel2ResolutionDataset


class Sentinel2ReflectanceGroup(GroupSpec[DatasetAttrs, Sentinel2ReflectanceMembers]):  # type: ignore[type-var]
    """Reflectance data organized by resolution."""


class Sentinel2MeasurementsMembers(TypedDict, closed=True):  # type: ignore[call-arg]
    """Members for measurements group.

    Closed TypedDict - only 'reflectance' key is allowed.
    """

    reflectance: Sentinel2ReflectanceGroup


class Sentinel2MeasurementsGroup(GroupSpec[DatasetAttrs, Sentinel2MeasurementsMembers]):  # type: ignore[type-var]
    """Measurements group containing reflectance data."""

    @property
    def reflectance(self) -> Sentinel2ReflectanceGroup:
        """Get reflectance subgroup."""
        return self.members["reflectance"]


# Quality data groups - need resolution-level typed groups


class Sentinel2AtmosphereResolutionMembers(TypedDict, closed=True, total=False):  # type: ignore[call-arg]
    """Members for atmosphere data at a specific resolution.

    Closed TypedDict - may contain aot and/or wvp arrays depending on available data.
    All fields are optional since not all data products are always present.
    """

    aot: ArraySpec[Any]
    wvp: ArraySpec[Any]
    x: ArraySpec[Any]  # Coordinate arrays
    y: ArraySpec[Any]


class Sentinel2AtmosphereResolutionDataset(
    GroupSpec[DatasetAttrs, Sentinel2AtmosphereResolutionMembers]  # type: ignore[type-var]
):
    """Atmosphere data at a single resolution."""


class Sentinel2AtmosphereMembers(TypedDict, closed=True, total=False):  # type: ignore[call-arg]
    """Members for atmosphere group containing resolution datasets."""

    r10m: Sentinel2AtmosphereResolutionDataset
    r20m: Sentinel2AtmosphereResolutionDataset
    r60m: Sentinel2AtmosphereResolutionDataset


class Sentinel2AtmosphereDataset(GroupSpec[DatasetAttrs, Sentinel2AtmosphereMembers]):  # type: ignore[type-var]
    """Atmosphere quality data (AOT, WVP) at multiple resolutions."""


class Sentinel2ProbabilityDataset(
    GroupSpec[DatasetAttrs, ProbabilityResolutionMembers]  # type: ignore[type-var]
):
    """Probability data (cloud, snow) at multiple resolutions."""


class Sentinel2QuicklookDataset(GroupSpec[DatasetAttrs, QuicklookResolutionMembers]):  # type: ignore[type-var]
    """True Color Image (TCI) quicklook data at multiple resolutions."""


class Sentinel2MaskDataset(GroupSpec[DatasetAttrs, ConditionsMaskMembers]):  # type: ignore[type-var]
    """Mask data containing classification and detector footprints."""


class Sentinel2QualityMembers(TypedDict, closed=True, total=False):  # type: ignore[call-arg]
    """Members for quality group.

    Closed TypedDict with optional fields to accommodate different product levels:
    - Sentinel-2A/C (L2A): atmosphere, probability, l2a_quicklook, mask
    - Sentinel-2B (L1C): l1c_quicklook, mask
    """

    atmosphere: Sentinel2AtmosphereDataset
    probability: Sentinel2ProbabilityDataset
    l2a_quicklook: Sentinel2QuicklookDataset
    l1c_quicklook: Sentinel2QuicklookDataset
    mask: Sentinel2MaskDataset


class Sentinel2QualityGroup(GroupSpec[DatasetAttrs, Sentinel2QualityMembers]):  # type: ignore[type-var]
    """Quality group containing atmosphere, probability, classification, and quicklook data.

    Supports both L2A products (Sentinel-2A, 2C) and L1C products (Sentinel-2B).
    """

    def atmosphere(self) -> Sentinel2AtmosphereDataset | None:
        """Get atmosphere subgroup (L2A only)."""
        return self.members.get("atmosphere")

    def probability(self) -> Sentinel2ProbabilityDataset | None:
        """Get probability subgroup (L2A only)."""
        return self.members.get("probability")

    def quicklook(self) -> Sentinel2QuicklookDataset | None:
        """Get quicklook subgroup (L2A: l2a_quicklook or L1C: l1c_quicklook)."""
        return self.members.get("l2a_quicklook") or self.members.get("l1c_quicklook")

    def mask(self) -> Sentinel2MaskDataset | None:
        """Get mask subgroup."""
        return self.members.get("mask")


# Conditions groups
class Sentinel2GeometryGroup(GroupSpec[DatasetAttrs, GeometryMembers]):  # type: ignore[type-var]
    """Geometry group containing sun and viewing angles."""


class Sentinel2MeteorologyGroup(GroupSpec[DatasetAttrs, MeteorologyMembers]):  # type: ignore[type-var]
    """Meteorology group containing CAMS and ECMWF atmospheric data."""


class Sentinel2ConditionsMaskGroup(GroupSpec[DatasetAttrs, ConditionsMaskMembers]):  # type: ignore[type-var]
    """Mask subgroup in conditions."""


class Sentinel2ConditionsMembers(TypedDict, closed=True):  # type: ignore[call-arg]
    """Members for conditions group.

    Closed TypedDict - only geometry, mask, meteorology keys are allowed.
    """

    geometry: Sentinel2GeometryGroup
    mask: Sentinel2ConditionsMaskGroup
    meteorology: Sentinel2MeteorologyGroup


class Sentinel2ConditionsGroup(GroupSpec[DatasetAttrs, Sentinel2ConditionsMembers]):  # type: ignore[type-var]
    """Conditions group containing geometry and meteorology data."""

    def geometry(self) -> Sentinel2GeometryGroup | None:
        """Get geometry subgroup."""
        return self.members.get("geometry")

    def mask(self) -> Sentinel2ConditionsMaskGroup | None:
        """Get mask subgroup."""
        return self.members.get("mask")

    def meteorology(self) -> Sentinel2MeteorologyGroup | None:
        """Get meteorology subgroup."""
        return self.members.get("meteorology")


# Root model
class Sentinel2RootMembers(TypedDict, closed=True):  # type: ignore[call-arg]
    """Members for Sentinel-2 root group.

    Closed TypedDict - only measurements, quality, conditions keys are allowed.
    """

    measurements: Sentinel2MeasurementsGroup
    quality: Sentinel2QualityGroup
    conditions: Sentinel2ConditionsGroup


class Sentinel2Root(GroupSpec[Sentinel2RootAttrs, Sentinel2RootMembers]):  # type: ignore[type-var]
    """Complete Sentinel-2 EOPF Zarr hierarchy.

    The hierarchy follows EOPF organization:
    Root
    ├── measurements/
    │   └── reflectance/
    │       ├── r10m/
    │       ├── r20m/
    │       └── r60m/
    ├── quality/
    │   ├── atmosphere/
    │   ├── l2a_quicklook/
    │   ├── mask/
    │   └── probability/
    └── conditions/
        ├── geometry/
        ├── mask/
        └── meteorology/
    """

    @property
    def measurements(self) -> Sentinel2MeasurementsGroup:
        """Get measurements group."""
        return self.members["measurements"]

    @property
    def quality(self) -> Sentinel2QualityGroup:
        """Get quality group."""
        return self.members["quality"]

    @property
    def conditions(self) -> Sentinel2ConditionsGroup:
        """Get conditions group."""
        return self.members["conditions"]

    @property
    def crs(self) -> CRS:
        """Get the coordinate reference system (CRS) for this product"""
        crs_code = self.attributes.other_metadata["horizontal_CRS_code"]
        # Handle both "EPSG:32635" and "32635" formats
        if crs_code.startswith("EPSG:"):
            crs_code = crs_code[5:]  # Remove "EPSG:" prefix
        return CRS.from_epsg(int(crs_code))<|MERGE_RESOLUTION|>--- conflicted
+++ resolved
@@ -31,146 +31,15 @@
     This is intentionally flexible to accommodate variations across different
     Sentinel-2 product types (L1C, L2A) and processing versions.
 
-<<<<<<< HEAD
     Only horizontal_CRS_code is required as it's the load-bearing element
     needed by the API to extract CRS information.
-=======
-    bandwidth: Annotated[float | str, Field(description="Bandwidth in nm")]
-    central_wavelength: Annotated[float, Field(description="Central wavelength in nm")]
-    onboard_compression_rate: Annotated[str | float, Field(description="Compression rate")]
-    onboard_integration_time: Annotated[str | float, Field(description="Integration time")]
-    physical_gain: Annotated[str | float, Field(description="Physical gain factor")]
-    spectral_response_step: Annotated[str, Field(description="Spectral response step")]
-    spectral_response_values: Annotated[str, Field(description="Spectral response curve values")]
-    units: Annotated[str, Field(description="Unit of measurement")]
-    wavelength_max: Annotated[float, Field(description="Maximum wavelength in nm")]
-    wavelength_min: Annotated[float, Field(description="Minimum wavelength in nm")]
-
-
-class BandDescription(BaseModel):
-    """Collection of band metadata for all Sentinel-2 bands.
-
-    Maps Sentinel-2 band identifiers to their spectral and technical metadata.
-    All standard bands should be present in Sentinel-2 L1C and L2A products.
-
-    Preserves both numeric (01, 02, ..., 8A) and named (b01, b02, ..., b8a) band keys
-    from the original JSON structure for round-trip compatibility.
->>>>>>> 1151dba2
     """
 
     # Required field - needed for CRS extraction
     horizontal_CRS_code: str
 
-<<<<<<< HEAD
     # All other fields are optional and unvalidated
     # Different S2 products have different metadata structures
-=======
-    # Core metadata fields
-    AOT_retrieval_model: Annotated[
-        str, Field(description="Aerosol Optical Thickness retrieval model")
-    ]
-    L0_ancillary_data_quality: Annotated[
-        str, Field(description="L0 ancillary data quality indicator")
-    ]
-    L0_ephemeris_data_quality: Annotated[str, Field(description="L0 ephemeris data quality")]
-    NUC_table_ID: Annotated[int | str, Field(description="Non-Uniformity Correction table ID")]
-    SWIR_rearrangement_flag: Annotated[
-        str | None, Field(description="SWIR band rearrangement flag")
-    ]
-    UTM_zone_identification: Annotated[str, Field(description="UTM zone identifier")]
-    absolute_location_assessment_from_AOCS: Annotated[str, Field(description="Location assessment")]
-
-    # Band information
-    band_description: Annotated[
-        BandDescription, Field(description="Spectral band metadata for all bands")
-    ]
-
-    # Accuracy declarations
-    declared_accuracy_of_AOT_model: Annotated[float | None, Field(description="AOT model accuracy")]
-    declared_accuracy_of_radiative_transfer_model: Annotated[
-        float | None, Field(description="Radiative transfer accuracy")
-    ]
-    declared_accuracy_of_water_vapour_model: Annotated[
-        float | None, Field(description="Water vapor model accuracy")
-    ]
-
-    # Correction flags
-    electronic_crosstalk_correction_flag: Annotated[
-        str | bool, Field(description="Electronic crosstalk correction")
-    ]
-    optical_crosstalk_correction_flag: Annotated[
-        str | bool, Field(description="Optical crosstalk correction")
-    ]
-    onboard_compression_flag: Annotated[
-        str | bool, Field(description="Onboard compression applied")
-    ]
-    onboard_equalization_flag: Annotated[
-        str | bool, Field(description="Onboard equalization applied")
-    ]
-
-    # Product and geometry information
-    eopf_category: Annotated[str, Field(description="EOPF product category")]
-    geometric_refinement: Annotated[
-        dict[str, Any] | str | None,
-        Field(description="Geometric refinement information"),
-    ]
-    history: Annotated[list[dict[str, Any]] | str | None, Field(description="Processing history")]
-    horizontal_CRS_code: Annotated[str, Field(description="Coordinate Reference System code")]
-    horizontal_CRS_name: Annotated[str, Field(description="CRS name")]
-    mean_sensing_time: Annotated[str | None, Field(description="Mean acquisition time")]
-
-    # Sun/sensor geometry
-    mean_sun_azimuth_angle_in_deg_for_all_bands_all_detectors: Annotated[
-        float, Field(description="Mean sun azimuth in degrees")
-    ]
-    mean_sun_zenith_angle_in_deg_for_all_bands_all_detectors: Annotated[
-        float, Field(description="Mean sun zenith in degrees")
-    ]
-
-    # Atmospheric parameters
-    mean_value_of_aerosol_optical_thickness: Annotated[
-        float | None, Field(description="Mean AOT value")
-    ]
-    mean_value_of_total_water_vapour_content: Annotated[
-        float | None, Field(description="Mean water vapor content")
-    ]
-
-    # Meteo information (flexible structure)
-    meteo: Annotated[dict[str, Any] | None, Field(description="Meteorological parameters")]
-
-    # Quality assessments
-    multispectral_registration_assessment: Annotated[
-        str | None, Field(description="Registration quality")
-    ]
-    product_quality_status: Annotated[str, Field(description="Product quality status")]
-    planimetric_stability_assessment_from_AOCS: Annotated[
-        str | None, Field(description="Planimetric stability")
-    ]
-
-    # Data degradation
-    percentage_of_degraded_MSI_data: Annotated[
-        float | None, Field(description="Percentage of degraded data")
-    ]
-
-    # Ozone information
-    ozone_source: Annotated[str | None, Field(description="Ozone data source")]
-    ozone_value: Annotated[float | str | None, Field(description="Ozone value")]
-
-    # Reference band
-    spectral_band_of_reference: Annotated[str, Field(description="Reference spectral band")]
-
-    # Radiometric correction
-    reflectance_correction_factor_from_the_Sun_Earth_distance_variation_computed_using_the_acquisition_date: Annotated[
-        float | None,
-        Field(
-            default=None,
-            alias="reflectance_correction_factor_from_the_Sun-Earth_distance_variation_computed_using_the_acquisition_date",
-            description="Reflectance correction factor for Sun-Earth distance variation",
-        ),
-    ]
-
-    model_config = {"populate_by_name": True}
->>>>>>> 1151dba2
 
 
 class Sentinel2ArrayAttributes(BaseModel):
@@ -667,6 +536,5 @@
         """Get the coordinate reference system (CRS) for this product"""
         crs_code = self.attributes.other_metadata["horizontal_CRS_code"]
         # Handle both "EPSG:32635" and "32635" formats
-        if crs_code.startswith("EPSG:"):
-            crs_code = crs_code[5:]  # Remove "EPSG:" prefix
+        crs_code = crs_code.removeprefix("EPSG:")  # Remove "EPSG:" prefix
         return CRS.from_epsg(int(crs_code))